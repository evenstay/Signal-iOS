// !$*UTF8*$!
{
	archiveVersion = 1;
	classes = {
	};
	objectVersion = 46;
	objects = {

/* Begin PBXBuildFile section */
		DC005BC11774C666002E57DE /* TestViewChangeLogic.m in Sources */ = {isa = PBXBuildFile; fileRef = DC005BC01774C666002E57DE /* TestViewChangeLogic.m */; };
		DC23CF8B1764021E00E103A9 /* YapCollectionKey.m in Sources */ = {isa = PBXBuildFile; fileRef = DC23CF8A1764021E00E103A9 /* YapCollectionKey.m */; };
		DC23CFAB1766A17100E103A9 /* TestYapCollectionsDatabaseView.m in Sources */ = {isa = PBXBuildFile; fileRef = DC23CFAA1766A17100E103A9 /* TestYapCollectionsDatabaseView.m */; };
		DC24FBE61687EB9000E855DC /* YapCollectionsDatabase.m in Sources */ = {isa = PBXBuildFile; fileRef = DC24FBDE1687EB9000E855DC /* YapCollectionsDatabase.m */; };
		DC24FBE81687EB9000E855DC /* YapCollectionsDatabaseConnection.m in Sources */ = {isa = PBXBuildFile; fileRef = DC24FBE01687EB9000E855DC /* YapCollectionsDatabaseConnection.m */; };
		DC24FBEA1687EB9000E855DC /* YapCollectionsDatabaseTransaction.m in Sources */ = {isa = PBXBuildFile; fileRef = DC24FBE31687EB9000E855DC /* YapCollectionsDatabaseTransaction.m */; };
		DC24FBEF1688047700E855DC /* TestYapCollectionsDatabase.m in Sources */ = {isa = PBXBuildFile; fileRef = DC24FBEE1688047700E855DC /* TestYapCollectionsDatabase.m */; };
		DC24FBF2168806E400E855DC /* YapCache.m in Sources */ = {isa = PBXBuildFile; fileRef = DC24FBF1168806E400E855DC /* YapCache.m */; };
		DC28F34D17F0FE500042BAEA /* YapTouch.m in Sources */ = {isa = PBXBuildFile; fileRef = DC28F34C17F0FE500042BAEA /* YapTouch.m */; };
		DC2C98A817E3C82900F1E04F /* YapCollectionsDatabaseView.m in Sources */ = {isa = PBXBuildFile; fileRef = DC2C988B17E3C82900F1E04F /* YapCollectionsDatabaseView.m */; };
		DC2C98A917E3C82900F1E04F /* YapCollectionsDatabaseViewConnection.m in Sources */ = {isa = PBXBuildFile; fileRef = DC2C988D17E3C82900F1E04F /* YapCollectionsDatabaseViewConnection.m */; };
		DC2C98AA17E3C82900F1E04F /* YapCollectionsDatabaseViewTransaction.m in Sources */ = {isa = PBXBuildFile; fileRef = DC2C989017E3C82900F1E04F /* YapCollectionsDatabaseViewTransaction.m */; };
		DC2C98AB17E3C82900F1E04F /* YapDatabaseViewPage.mm in Sources */ = {isa = PBXBuildFile; fileRef = DC2C989517E3C82900F1E04F /* YapDatabaseViewPage.mm */; };
		DC2C98AC17E3C82900F1E04F /* YapDatabaseViewPageMetadata.m in Sources */ = {isa = PBXBuildFile; fileRef = DC2C989717E3C82900F1E04F /* YapDatabaseViewPageMetadata.m */; };
		DC2C98AD17E3C82900F1E04F /* YapDatabaseView.m in Sources */ = {isa = PBXBuildFile; fileRef = DC2C989B17E3C82900F1E04F /* YapDatabaseView.m */; };
		DC2C98AE17E3C82900F1E04F /* YapDatabaseViewConnection.m in Sources */ = {isa = PBXBuildFile; fileRef = DC2C989D17E3C82900F1E04F /* YapDatabaseViewConnection.m */; };
		DC2C98AF17E3C82900F1E04F /* YapDatabaseViewTransaction.m in Sources */ = {isa = PBXBuildFile; fileRef = DC2C98A017E3C82900F1E04F /* YapDatabaseViewTransaction.m */; };
		DC2C98B017E3C82900F1E04F /* YapDatabaseViewChange.m in Sources */ = {isa = PBXBuildFile; fileRef = DC2C98A317E3C82900F1E04F /* YapDatabaseViewChange.m */; };
		DC2C98B117E3C82900F1E04F /* YapDatabaseViewMappings.m in Sources */ = {isa = PBXBuildFile; fileRef = DC2C98A517E3C82900F1E04F /* YapDatabaseViewMappings.m */; };
		DC2C98B217E3C82900F1E04F /* YapDatabaseViewRangeOptions.m in Sources */ = {isa = PBXBuildFile; fileRef = DC2C98A717E3C82900F1E04F /* YapDatabaseViewRangeOptions.m */; };
		DC3CD8A217F38A67006DECD3 /* YapDatabaseLogging.m in Sources */ = {isa = PBXBuildFile; fileRef = DC3CD8A117F38A67006DECD3 /* YapDatabaseLogging.m */; };
		DC3D2EBB1673FF6800DFAFAA /* DDAbstractDatabaseLogger.m in Sources */ = {isa = PBXBuildFile; fileRef = DC3D2EAB1673FF6800DFAFAA /* DDAbstractDatabaseLogger.m */; };
		DC3D2EBD1673FF6800DFAFAA /* DDASLLogger.m in Sources */ = {isa = PBXBuildFile; fileRef = DC3D2EAD1673FF6800DFAFAA /* DDASLLogger.m */; };
		DC3D2EBF1673FF6800DFAFAA /* DDFileLogger.m in Sources */ = {isa = PBXBuildFile; fileRef = DC3D2EAF1673FF6800DFAFAA /* DDFileLogger.m */; };
		DC3D2EC11673FF6800DFAFAA /* DDLog.m in Sources */ = {isa = PBXBuildFile; fileRef = DC3D2EB11673FF6800DFAFAA /* DDLog.m */; };
		DC3D2EC31673FF6800DFAFAA /* DDTTYLogger.m in Sources */ = {isa = PBXBuildFile; fileRef = DC3D2EB31673FF6800DFAFAA /* DDTTYLogger.m */; };
		DC3D2EC51673FF6800DFAFAA /* ContextFilterLogFormatter.m in Sources */ = {isa = PBXBuildFile; fileRef = DC3D2EB61673FF6800DFAFAA /* ContextFilterLogFormatter.m */; };
		DC3D2EC71673FF6800DFAFAA /* DispatchQueueLogFormatter.m in Sources */ = {isa = PBXBuildFile; fileRef = DC3D2EB81673FF6800DFAFAA /* DispatchQueueLogFormatter.m */; };
		DC3D2F091673FF9500DFAFAA /* YapDatabaseConnectionState.m in Sources */ = {isa = PBXBuildFile; fileRef = DC3D2EDD1673FF9500DFAFAA /* YapDatabaseConnectionState.m */; };
		DC3D2F0B1673FF9500DFAFAA /* YapDatabaseManager.m in Sources */ = {isa = PBXBuildFile; fileRef = DC3D2EE01673FF9500DFAFAA /* YapDatabaseManager.m */; };
		DC3D2F0F1673FF9500DFAFAA /* YapDatabase.m in Sources */ = {isa = PBXBuildFile; fileRef = DC3D2EE61673FF9500DFAFAA /* YapDatabase.m */; };
		DC3D2F111673FF9500DFAFAA /* YapDatabaseConnection.m in Sources */ = {isa = PBXBuildFile; fileRef = DC3D2EE81673FF9500DFAFAA /* YapDatabaseConnection.m */; };
		DC3D2F151673FF9500DFAFAA /* YapDatabaseTransaction.m in Sources */ = {isa = PBXBuildFile; fileRef = DC3D2EED1673FF9500DFAFAA /* YapDatabaseTransaction.m */; };
		DC3D2F2B1673FFEC00DFAFAA /* TestObject.m in Sources */ = {isa = PBXBuildFile; fileRef = DC3D2F261673FFEC00DFAFAA /* TestObject.m */; };
		DC3D2F2C1673FFEC00DFAFAA /* TestYapDatabase.m in Sources */ = {isa = PBXBuildFile; fileRef = DC3D2F281673FFEC00DFAFAA /* TestYapDatabase.m */; };
		DC3D2F301674001600DFAFAA /* BenchmarkYapCache.m in Sources */ = {isa = PBXBuildFile; fileRef = DC3D2F2F1674001600DFAFAA /* BenchmarkYapCache.m */; };
		DC3D2F3E1675657100DFAFAA /* libsqlite3.dylib in Frameworks */ = {isa = PBXBuildFile; fileRef = DC3D2F3D1675657100DFAFAA /* libsqlite3.dylib */; };
		DC3D2F3F1675657C00DFAFAA /* libsqlite3.dylib in Frameworks */ = {isa = PBXBuildFile; fileRef = DC3D2F3D1675657100DFAFAA /* libsqlite3.dylib */; };
		DC3D2F4016756E9C00DFAFAA /* CoreGraphics.framework in Frameworks */ = {isa = PBXBuildFile; fileRef = DCAE51EE1673FE2600395076 /* CoreGraphics.framework */; };
		DC49733917E7DB4E00489267 /* YapDatabaseFullTextSearch.m in Sources */ = {isa = PBXBuildFile; fileRef = DC49733317E7DB4E00489267 /* YapDatabaseFullTextSearch.m */; };
		DC49733A17E7DB4E00489267 /* YapDatabaseFullTextSearchConnection.m in Sources */ = {isa = PBXBuildFile; fileRef = DC49733517E7DB4E00489267 /* YapDatabaseFullTextSearchConnection.m */; };
		DC49733B17E7DB4E00489267 /* YapDatabaseFullTextSearchTransaction.m in Sources */ = {isa = PBXBuildFile; fileRef = DC49733817E7DB4E00489267 /* YapDatabaseFullTextSearchTransaction.m */; };
		DC49734017E7E34700489267 /* YapDatabaseFullTextSearchSnippetOptions.m in Sources */ = {isa = PBXBuildFile; fileRef = DC49733F17E7E34700489267 /* YapDatabaseFullTextSearchSnippetOptions.m */; };
		DC49734317E7ED5E00489267 /* TestYapDatabaseFullTextSearch.m in Sources */ = {isa = PBXBuildFile; fileRef = DC49734217E7ED5E00489267 /* TestYapDatabaseFullTextSearch.m */; };
		DC49734717E8E84B00489267 /* YapCollectionsDatabaseFullTextSearch.m in Sources */ = {isa = PBXBuildFile; fileRef = DC49734617E8E84B00489267 /* YapCollectionsDatabaseFullTextSearch.m */; };
		DC49734D17E8E88000489267 /* YapCollectionsDatabaseFullTextSearchTransaction.m in Sources */ = {isa = PBXBuildFile; fileRef = DC49734C17E8E88000489267 /* YapCollectionsDatabaseFullTextSearchTransaction.m */; };
		DC49735017E8E89A00489267 /* YapCollectionsDatabaseFullTextSearchConnection.m in Sources */ = {isa = PBXBuildFile; fileRef = DC49734F17E8E89A00489267 /* YapCollectionsDatabaseFullTextSearchConnection.m */; };
		DC49735417E90C2F00489267 /* TestYapCollectionsDatabaseFullTextSearch.m in Sources */ = {isa = PBXBuildFile; fileRef = DC49735317E90C2F00489267 /* TestYapCollectionsDatabaseFullTextSearch.m */; };
		DC5BAD82174D4EB500DF9465 /* TestYapDatabaseView.m in Sources */ = {isa = PBXBuildFile; fileRef = DC5BAD81174D4EB500DF9465 /* TestYapDatabaseView.m */; };
		DC81B6C916921F66006FA74B /* YapAbstractDatabase.m in Sources */ = {isa = PBXBuildFile; fileRef = DC81B6C316921F66006FA74B /* YapAbstractDatabase.m */; };
		DC81B6CB16921F66006FA74B /* YapAbstractDatabaseConnection.m in Sources */ = {isa = PBXBuildFile; fileRef = DC81B6C516921F66006FA74B /* YapAbstractDatabaseConnection.m */; };
		DC81B6CD16921F66006FA74B /* YapAbstractDatabaseTransaction.m in Sources */ = {isa = PBXBuildFile; fileRef = DC81B6C816921F66006FA74B /* YapAbstractDatabaseTransaction.m */; };
<<<<<<< HEAD
		DC84210D17B00ED300250998 /* YapDatabaseViewRangeOptions.m in Sources */ = {isa = PBXBuildFile; fileRef = DC84210C17B00ED300250998 /* YapDatabaseViewRangeOptions.m */; };
=======
>>>>>>> d32c0118
		DC84FF71174EF4B0003BFBB2 /* YapAbstractDatabaseExtension.m in Sources */ = {isa = PBXBuildFile; fileRef = DC84FF61174EF4B0003BFBB2 /* YapAbstractDatabaseExtension.m */; };
		DC84FF73174EF4B0003BFBB2 /* YapAbstractDatabaseExtensionConnection.m in Sources */ = {isa = PBXBuildFile; fileRef = DC84FF63174EF4B0003BFBB2 /* YapAbstractDatabaseExtensionConnection.m */; };
		DC84FF75174EF4B0003BFBB2 /* YapAbstractDatabaseExtensionTransaction.m in Sources */ = {isa = PBXBuildFile; fileRef = DC84FF66174EF4B0003BFBB2 /* YapAbstractDatabaseExtensionTransaction.m */; };
		DCAC1F12176B9A52005CD448 /* YapSet.m in Sources */ = {isa = PBXBuildFile; fileRef = DCAC1F11176B9A52005CD448 /* YapSet.m */; };
		DCAE51EB1673FE2600395076 /* UIKit.framework in Frameworks */ = {isa = PBXBuildFile; fileRef = DCAE51EA1673FE2600395076 /* UIKit.framework */; };
		DCAE51ED1673FE2600395076 /* Foundation.framework in Frameworks */ = {isa = PBXBuildFile; fileRef = DCAE51EC1673FE2600395076 /* Foundation.framework */; };
		DCAE51EF1673FE2600395076 /* CoreGraphics.framework in Frameworks */ = {isa = PBXBuildFile; fileRef = DCAE51EE1673FE2600395076 /* CoreGraphics.framework */; };
		DCAE51F51673FE2600395076 /* InfoPlist.strings in Resources */ = {isa = PBXBuildFile; fileRef = DCAE51F31673FE2600395076 /* InfoPlist.strings */; };
		DCAE51F71673FE2600395076 /* main.m in Sources */ = {isa = PBXBuildFile; fileRef = DCAE51F61673FE2600395076 /* main.m */; };
		DCAE51FB1673FE2600395076 /* AppDelegate.m in Sources */ = {isa = PBXBuildFile; fileRef = DCAE51FA1673FE2600395076 /* AppDelegate.m */; };
		DCAE51FD1673FE2600395076 /* Default.png in Resources */ = {isa = PBXBuildFile; fileRef = DCAE51FC1673FE2600395076 /* Default.png */; };
		DCAE51FF1673FE2600395076 /* Default@2x.png in Resources */ = {isa = PBXBuildFile; fileRef = DCAE51FE1673FE2600395076 /* Default@2x.png */; };
		DCAE52011673FE2600395076 /* Default-568h@2x.png in Resources */ = {isa = PBXBuildFile; fileRef = DCAE52001673FE2600395076 /* Default-568h@2x.png */; };
		DCAE52041673FE2600395076 /* ViewController.m in Sources */ = {isa = PBXBuildFile; fileRef = DCAE52031673FE2600395076 /* ViewController.m */; };
		DCAE52071673FE2600395076 /* ViewController_iPhone.xib in Resources */ = {isa = PBXBuildFile; fileRef = DCAE52051673FE2600395076 /* ViewController_iPhone.xib */; };
		DCAE520A1673FE2600395076 /* ViewController_iPad.xib in Resources */ = {isa = PBXBuildFile; fileRef = DCAE52081673FE2600395076 /* ViewController_iPad.xib */; };
		DCAE52121673FE2600395076 /* SenTestingKit.framework in Frameworks */ = {isa = PBXBuildFile; fileRef = DCAE52111673FE2600395076 /* SenTestingKit.framework */; };
		DCAE52131673FE2600395076 /* UIKit.framework in Frameworks */ = {isa = PBXBuildFile; fileRef = DCAE51EA1673FE2600395076 /* UIKit.framework */; };
		DCAE52141673FE2600395076 /* Foundation.framework in Frameworks */ = {isa = PBXBuildFile; fileRef = DCAE51EC1673FE2600395076 /* Foundation.framework */; };
		DCAE521C1673FE2600395076 /* InfoPlist.strings in Resources */ = {isa = PBXBuildFile; fileRef = DCAE521A1673FE2600395076 /* InfoPlist.strings */; };
		DCE9DEDF1805DAB100A7057E /* BenchmarkYapCollectionsDatabase.m in Sources */ = {isa = PBXBuildFile; fileRef = DCE9DEDE1805DAB100A7057E /* BenchmarkYapCollectionsDatabase.m */; };
		DCEE835017AAC7F3009BF81D /* TestViewMappingsLogic.m in Sources */ = {isa = PBXBuildFile; fileRef = DCEE834F17AAC7F3009BF81D /* TestViewMappingsLogic.m */; };
		DCF7E10D16F57CDA000C2184 /* BenchmarkYapDatabase.m in Sources */ = {isa = PBXBuildFile; fileRef = DCF7E10C16F57CDA000C2184 /* BenchmarkYapDatabase.m */; };
		DCF7E11016F5BC6A000C2184 /* YapNull.m in Sources */ = {isa = PBXBuildFile; fileRef = DCF7E10F16F5BC6A000C2184 /* YapNull.m */; };
		DCFC1167180C897D00A0A349 /* YapAbstractDatabaseDefaults.m in Sources */ = {isa = PBXBuildFile; fileRef = DCFC1166180C897D00A0A349 /* YapAbstractDatabaseDefaults.m */; };
/* End PBXBuildFile section */

/* Begin PBXContainerItemProxy section */
		DCAE52151673FE2600395076 /* PBXContainerItemProxy */ = {
			isa = PBXContainerItemProxy;
			containerPortal = DCAE51DF1673FE2600395076 /* Project object */;
			proxyType = 1;
			remoteGlobalIDString = DCAE51E61673FE2600395076;
			remoteInfo = YapDatabase;
		};
/* End PBXContainerItemProxy section */

/* Begin PBXFileReference section */
		DC005BBF1774C666002E57DE /* TestViewChangeLogic.h */ = {isa = PBXFileReference; fileEncoding = 4; lastKnownFileType = sourcecode.c.h; name = TestViewChangeLogic.h; path = ../../UnitTesting/TestViewChangeLogic.h; sourceTree = "<group>"; };
		DC005BC01774C666002E57DE /* TestViewChangeLogic.m */ = {isa = PBXFileReference; fileEncoding = 4; lastKnownFileType = sourcecode.c.objc; name = TestViewChangeLogic.m; path = ../../UnitTesting/TestViewChangeLogic.m; sourceTree = "<group>"; };
		DC23CF891764021E00E103A9 /* YapCollectionKey.h */ = {isa = PBXFileReference; fileEncoding = 4; lastKnownFileType = sourcecode.c.h; name = YapCollectionKey.h; path = Utilities/YapCollectionKey.h; sourceTree = "<group>"; };
		DC23CF8A1764021E00E103A9 /* YapCollectionKey.m */ = {isa = PBXFileReference; fileEncoding = 4; lastKnownFileType = sourcecode.c.objc; name = YapCollectionKey.m; path = Utilities/YapCollectionKey.m; sourceTree = "<group>"; };
		DC23CFA91766A17100E103A9 /* TestYapCollectionsDatabaseView.h */ = {isa = PBXFileReference; fileEncoding = 4; lastKnownFileType = sourcecode.c.h; name = TestYapCollectionsDatabaseView.h; path = ../../UnitTesting/TestYapCollectionsDatabaseView.h; sourceTree = "<group>"; };
		DC23CFAA1766A17100E103A9 /* TestYapCollectionsDatabaseView.m */ = {isa = PBXFileReference; fileEncoding = 4; lastKnownFileType = sourcecode.c.objc; name = TestYapCollectionsDatabaseView.m; path = ../../UnitTesting/TestYapCollectionsDatabaseView.m; sourceTree = "<group>"; };
		DC24FBDD1687EB9000E855DC /* YapCollectionsDatabase.h */ = {isa = PBXFileReference; fileEncoding = 4; lastKnownFileType = sourcecode.c.h; path = YapCollectionsDatabase.h; sourceTree = "<group>"; };
		DC24FBDE1687EB9000E855DC /* YapCollectionsDatabase.m */ = {isa = PBXFileReference; fileEncoding = 4; lastKnownFileType = sourcecode.c.objc; path = YapCollectionsDatabase.m; sourceTree = "<group>"; };
		DC24FBDF1687EB9000E855DC /* YapCollectionsDatabaseConnection.h */ = {isa = PBXFileReference; fileEncoding = 4; lastKnownFileType = sourcecode.c.h; path = YapCollectionsDatabaseConnection.h; sourceTree = "<group>"; };
		DC24FBE01687EB9000E855DC /* YapCollectionsDatabaseConnection.m */ = {isa = PBXFileReference; fileEncoding = 4; lastKnownFileType = sourcecode.c.objc; path = YapCollectionsDatabaseConnection.m; sourceTree = "<group>"; };
		DC24FBE11687EB9000E855DC /* YapCollectionsDatabasePrivate.h */ = {isa = PBXFileReference; fileEncoding = 4; lastKnownFileType = sourcecode.c.h; path = YapCollectionsDatabasePrivate.h; sourceTree = "<group>"; };
		DC24FBE21687EB9000E855DC /* YapCollectionsDatabaseTransaction.h */ = {isa = PBXFileReference; fileEncoding = 4; lastKnownFileType = sourcecode.c.h; path = YapCollectionsDatabaseTransaction.h; sourceTree = "<group>"; };
		DC24FBE31687EB9000E855DC /* YapCollectionsDatabaseTransaction.m */ = {isa = PBXFileReference; fileEncoding = 4; lastKnownFileType = sourcecode.c.objc; path = YapCollectionsDatabaseTransaction.m; sourceTree = "<group>"; };
		DC24FBED1688047700E855DC /* TestYapCollectionsDatabase.h */ = {isa = PBXFileReference; fileEncoding = 4; lastKnownFileType = sourcecode.c.h; name = TestYapCollectionsDatabase.h; path = ../../UnitTesting/TestYapCollectionsDatabase.h; sourceTree = "<group>"; };
		DC24FBEE1688047700E855DC /* TestYapCollectionsDatabase.m */ = {isa = PBXFileReference; fileEncoding = 4; lastKnownFileType = sourcecode.c.objc; name = TestYapCollectionsDatabase.m; path = ../../UnitTesting/TestYapCollectionsDatabase.m; sourceTree = "<group>"; };
		DC24FBF0168806E400E855DC /* YapCache.h */ = {isa = PBXFileReference; fileEncoding = 4; lastKnownFileType = sourcecode.c.h; path = YapCache.h; sourceTree = "<group>"; };
		DC24FBF1168806E400E855DC /* YapCache.m */ = {isa = PBXFileReference; fileEncoding = 4; lastKnownFileType = sourcecode.c.objc; path = YapCache.m; sourceTree = "<group>"; };
		DC28F34B17F0FE500042BAEA /* YapTouch.h */ = {isa = PBXFileReference; fileEncoding = 4; lastKnownFileType = sourcecode.c.h; path = YapTouch.h; sourceTree = "<group>"; };
		DC28F34C17F0FE500042BAEA /* YapTouch.m */ = {isa = PBXFileReference; fileEncoding = 4; lastKnownFileType = sourcecode.c.objc; path = YapTouch.m; sourceTree = "<group>"; };
		DC2C988A17E3C82900F1E04F /* YapCollectionsDatabaseView.h */ = {isa = PBXFileReference; fileEncoding = 4; lastKnownFileType = sourcecode.c.h; path = YapCollectionsDatabaseView.h; sourceTree = "<group>"; };
		DC2C988B17E3C82900F1E04F /* YapCollectionsDatabaseView.m */ = {isa = PBXFileReference; fileEncoding = 4; lastKnownFileType = sourcecode.c.objc; path = YapCollectionsDatabaseView.m; sourceTree = "<group>"; };
		DC2C988C17E3C82900F1E04F /* YapCollectionsDatabaseViewConnection.h */ = {isa = PBXFileReference; fileEncoding = 4; lastKnownFileType = sourcecode.c.h; path = YapCollectionsDatabaseViewConnection.h; sourceTree = "<group>"; };
		DC2C988D17E3C82900F1E04F /* YapCollectionsDatabaseViewConnection.m */ = {isa = PBXFileReference; fileEncoding = 4; lastKnownFileType = sourcecode.c.objc; path = YapCollectionsDatabaseViewConnection.m; sourceTree = "<group>"; };
		DC2C988E17E3C82900F1E04F /* YapCollectionsDatabaseViewPrivate.h */ = {isa = PBXFileReference; fileEncoding = 4; lastKnownFileType = sourcecode.c.h; path = YapCollectionsDatabaseViewPrivate.h; sourceTree = "<group>"; };
		DC2C988F17E3C82900F1E04F /* YapCollectionsDatabaseViewTransaction.h */ = {isa = PBXFileReference; fileEncoding = 4; lastKnownFileType = sourcecode.c.h; path = YapCollectionsDatabaseViewTransaction.h; sourceTree = "<group>"; };
		DC2C989017E3C82900F1E04F /* YapCollectionsDatabaseViewTransaction.m */ = {isa = PBXFileReference; fileEncoding = 4; lastKnownFileType = sourcecode.c.objc; path = YapCollectionsDatabaseViewTransaction.m; sourceTree = "<group>"; };
		DC2C989217E3C82900F1E04F /* YapDatabaseViewChangePrivate.h */ = {isa = PBXFileReference; fileEncoding = 4; lastKnownFileType = sourcecode.c.h; path = YapDatabaseViewChangePrivate.h; sourceTree = "<group>"; };
		DC2C989317E3C82900F1E04F /* YapDatabaseViewMappingsPrivate.h */ = {isa = PBXFileReference; fileEncoding = 4; lastKnownFileType = sourcecode.c.h; path = YapDatabaseViewMappingsPrivate.h; sourceTree = "<group>"; };
		DC2C989417E3C82900F1E04F /* YapDatabaseViewPage.h */ = {isa = PBXFileReference; fileEncoding = 4; lastKnownFileType = sourcecode.c.h; path = YapDatabaseViewPage.h; sourceTree = "<group>"; };
		DC2C989517E3C82900F1E04F /* YapDatabaseViewPage.mm */ = {isa = PBXFileReference; fileEncoding = 4; lastKnownFileType = sourcecode.cpp.objcpp; path = YapDatabaseViewPage.mm; sourceTree = "<group>"; };
		DC2C989617E3C82900F1E04F /* YapDatabaseViewPageMetadata.h */ = {isa = PBXFileReference; fileEncoding = 4; lastKnownFileType = sourcecode.c.h; path = YapDatabaseViewPageMetadata.h; sourceTree = "<group>"; };
		DC2C989717E3C82900F1E04F /* YapDatabaseViewPageMetadata.m */ = {isa = PBXFileReference; fileEncoding = 4; lastKnownFileType = sourcecode.c.objc; path = YapDatabaseViewPageMetadata.m; sourceTree = "<group>"; };
		DC2C989817E3C82900F1E04F /* YapDatabaseViewRangeOptionsPrivate.h */ = {isa = PBXFileReference; fileEncoding = 4; lastKnownFileType = sourcecode.c.h; path = YapDatabaseViewRangeOptionsPrivate.h; sourceTree = "<group>"; };
		DC2C989A17E3C82900F1E04F /* YapDatabaseView.h */ = {isa = PBXFileReference; fileEncoding = 4; lastKnownFileType = sourcecode.c.h; path = YapDatabaseView.h; sourceTree = "<group>"; };
		DC2C989B17E3C82900F1E04F /* YapDatabaseView.m */ = {isa = PBXFileReference; fileEncoding = 4; lastKnownFileType = sourcecode.c.objc; path = YapDatabaseView.m; sourceTree = "<group>"; };
		DC2C989C17E3C82900F1E04F /* YapDatabaseViewConnection.h */ = {isa = PBXFileReference; fileEncoding = 4; lastKnownFileType = sourcecode.c.h; path = YapDatabaseViewConnection.h; sourceTree = "<group>"; };
		DC2C989D17E3C82900F1E04F /* YapDatabaseViewConnection.m */ = {isa = PBXFileReference; fileEncoding = 4; lastKnownFileType = sourcecode.c.objc; path = YapDatabaseViewConnection.m; sourceTree = "<group>"; };
		DC2C989E17E3C82900F1E04F /* YapDatabaseViewPrivate.h */ = {isa = PBXFileReference; fileEncoding = 4; lastKnownFileType = sourcecode.c.h; path = YapDatabaseViewPrivate.h; sourceTree = "<group>"; };
		DC2C989F17E3C82900F1E04F /* YapDatabaseViewTransaction.h */ = {isa = PBXFileReference; fileEncoding = 4; lastKnownFileType = sourcecode.c.h; path = YapDatabaseViewTransaction.h; sourceTree = "<group>"; };
		DC2C98A017E3C82900F1E04F /* YapDatabaseViewTransaction.m */ = {isa = PBXFileReference; fileEncoding = 4; lastKnownFileType = sourcecode.c.objc; path = YapDatabaseViewTransaction.m; sourceTree = "<group>"; };
		DC2C98A217E3C82900F1E04F /* YapDatabaseViewChange.h */ = {isa = PBXFileReference; fileEncoding = 4; lastKnownFileType = sourcecode.c.h; path = YapDatabaseViewChange.h; sourceTree = "<group>"; };
		DC2C98A317E3C82900F1E04F /* YapDatabaseViewChange.m */ = {isa = PBXFileReference; fileEncoding = 4; lastKnownFileType = sourcecode.c.objc; path = YapDatabaseViewChange.m; sourceTree = "<group>"; };
		DC2C98A417E3C82900F1E04F /* YapDatabaseViewMappings.h */ = {isa = PBXFileReference; fileEncoding = 4; lastKnownFileType = sourcecode.c.h; path = YapDatabaseViewMappings.h; sourceTree = "<group>"; };
		DC2C98A517E3C82900F1E04F /* YapDatabaseViewMappings.m */ = {isa = PBXFileReference; fileEncoding = 4; lastKnownFileType = sourcecode.c.objc; path = YapDatabaseViewMappings.m; sourceTree = "<group>"; };
		DC2C98A617E3C82900F1E04F /* YapDatabaseViewRangeOptions.h */ = {isa = PBXFileReference; fileEncoding = 4; lastKnownFileType = sourcecode.c.h; path = YapDatabaseViewRangeOptions.h; sourceTree = "<group>"; };
		DC2C98A717E3C82900F1E04F /* YapDatabaseViewRangeOptions.m */ = {isa = PBXFileReference; fileEncoding = 4; lastKnownFileType = sourcecode.c.objc; path = YapDatabaseViewRangeOptions.m; sourceTree = "<group>"; };
		DC3CD8A117F38A67006DECD3 /* YapDatabaseLogging.m */ = {isa = PBXFileReference; fileEncoding = 4; lastKnownFileType = sourcecode.c.objc; path = YapDatabaseLogging.m; sourceTree = "<group>"; };
		DC3D2EAA1673FF6800DFAFAA /* DDAbstractDatabaseLogger.h */ = {isa = PBXFileReference; fileEncoding = 4; lastKnownFileType = sourcecode.c.h; path = DDAbstractDatabaseLogger.h; sourceTree = "<group>"; };
		DC3D2EAB1673FF6800DFAFAA /* DDAbstractDatabaseLogger.m */ = {isa = PBXFileReference; fileEncoding = 4; lastKnownFileType = sourcecode.c.objc; path = DDAbstractDatabaseLogger.m; sourceTree = "<group>"; };
		DC3D2EAC1673FF6800DFAFAA /* DDASLLogger.h */ = {isa = PBXFileReference; fileEncoding = 4; lastKnownFileType = sourcecode.c.h; path = DDASLLogger.h; sourceTree = "<group>"; };
		DC3D2EAD1673FF6800DFAFAA /* DDASLLogger.m */ = {isa = PBXFileReference; fileEncoding = 4; lastKnownFileType = sourcecode.c.objc; path = DDASLLogger.m; sourceTree = "<group>"; };
		DC3D2EAE1673FF6800DFAFAA /* DDFileLogger.h */ = {isa = PBXFileReference; fileEncoding = 4; lastKnownFileType = sourcecode.c.h; path = DDFileLogger.h; sourceTree = "<group>"; };
		DC3D2EAF1673FF6800DFAFAA /* DDFileLogger.m */ = {isa = PBXFileReference; fileEncoding = 4; lastKnownFileType = sourcecode.c.objc; path = DDFileLogger.m; sourceTree = "<group>"; };
		DC3D2EB01673FF6800DFAFAA /* DDLog.h */ = {isa = PBXFileReference; fileEncoding = 4; lastKnownFileType = sourcecode.c.h; path = DDLog.h; sourceTree = "<group>"; };
		DC3D2EB11673FF6800DFAFAA /* DDLog.m */ = {isa = PBXFileReference; fileEncoding = 4; lastKnownFileType = sourcecode.c.objc; path = DDLog.m; sourceTree = "<group>"; };
		DC3D2EB21673FF6800DFAFAA /* DDTTYLogger.h */ = {isa = PBXFileReference; fileEncoding = 4; lastKnownFileType = sourcecode.c.h; path = DDTTYLogger.h; sourceTree = "<group>"; };
		DC3D2EB31673FF6800DFAFAA /* DDTTYLogger.m */ = {isa = PBXFileReference; fileEncoding = 4; lastKnownFileType = sourcecode.c.objc; path = DDTTYLogger.m; sourceTree = "<group>"; };
		DC3D2EB51673FF6800DFAFAA /* ContextFilterLogFormatter.h */ = {isa = PBXFileReference; fileEncoding = 4; lastKnownFileType = sourcecode.c.h; path = ContextFilterLogFormatter.h; sourceTree = "<group>"; };
		DC3D2EB61673FF6800DFAFAA /* ContextFilterLogFormatter.m */ = {isa = PBXFileReference; fileEncoding = 4; lastKnownFileType = sourcecode.c.objc; path = ContextFilterLogFormatter.m; sourceTree = "<group>"; };
		DC3D2EB71673FF6800DFAFAA /* DispatchQueueLogFormatter.h */ = {isa = PBXFileReference; fileEncoding = 4; lastKnownFileType = sourcecode.c.h; path = DispatchQueueLogFormatter.h; sourceTree = "<group>"; };
		DC3D2EB81673FF6800DFAFAA /* DispatchQueueLogFormatter.m */ = {isa = PBXFileReference; fileEncoding = 4; lastKnownFileType = sourcecode.c.objc; path = DispatchQueueLogFormatter.m; sourceTree = "<group>"; };
		DC3D2EDC1673FF9500DFAFAA /* YapDatabaseConnectionState.h */ = {isa = PBXFileReference; fileEncoding = 4; lastKnownFileType = sourcecode.c.h; path = YapDatabaseConnectionState.h; sourceTree = "<group>"; };
		DC3D2EDD1673FF9500DFAFAA /* YapDatabaseConnectionState.m */ = {isa = PBXFileReference; fileEncoding = 4; lastKnownFileType = sourcecode.c.objc; path = YapDatabaseConnectionState.m; sourceTree = "<group>"; };
		DC3D2EDE1673FF9500DFAFAA /* YapDatabaseLogging.h */ = {isa = PBXFileReference; fileEncoding = 4; lastKnownFileType = sourcecode.c.h; path = YapDatabaseLogging.h; sourceTree = "<group>"; };
		DC3D2EDF1673FF9500DFAFAA /* YapDatabaseManager.h */ = {isa = PBXFileReference; fileEncoding = 4; lastKnownFileType = sourcecode.c.h; path = YapDatabaseManager.h; sourceTree = "<group>"; };
		DC3D2EE01673FF9500DFAFAA /* YapDatabaseManager.m */ = {isa = PBXFileReference; fileEncoding = 4; lastKnownFileType = sourcecode.c.objc; path = YapDatabaseManager.m; sourceTree = "<group>"; };
		DC3D2EE31673FF9500DFAFAA /* YapDatabaseString.h */ = {isa = PBXFileReference; fileEncoding = 4; lastKnownFileType = sourcecode.c.h; path = YapDatabaseString.h; sourceTree = "<group>"; };
		DC3D2EE51673FF9500DFAFAA /* YapDatabase.h */ = {isa = PBXFileReference; fileEncoding = 4; lastKnownFileType = sourcecode.c.h; path = YapDatabase.h; sourceTree = "<group>"; };
		DC3D2EE61673FF9500DFAFAA /* YapDatabase.m */ = {isa = PBXFileReference; fileEncoding = 4; lastKnownFileType = sourcecode.c.objc; path = YapDatabase.m; sourceTree = "<group>"; };
		DC3D2EE71673FF9500DFAFAA /* YapDatabaseConnection.h */ = {isa = PBXFileReference; fileEncoding = 4; lastKnownFileType = sourcecode.c.h; path = YapDatabaseConnection.h; sourceTree = "<group>"; };
		DC3D2EE81673FF9500DFAFAA /* YapDatabaseConnection.m */ = {isa = PBXFileReference; fileEncoding = 4; lastKnownFileType = sourcecode.c.objc; path = YapDatabaseConnection.m; sourceTree = "<group>"; };
		DC3D2EE91673FF9500DFAFAA /* YapDatabasePrivate.h */ = {isa = PBXFileReference; fileEncoding = 4; lastKnownFileType = sourcecode.c.h; path = YapDatabasePrivate.h; sourceTree = "<group>"; };
		DC3D2EEC1673FF9500DFAFAA /* YapDatabaseTransaction.h */ = {isa = PBXFileReference; fileEncoding = 4; lastKnownFileType = sourcecode.c.h; path = YapDatabaseTransaction.h; sourceTree = "<group>"; };
		DC3D2EED1673FF9500DFAFAA /* YapDatabaseTransaction.m */ = {isa = PBXFileReference; fileEncoding = 4; lastKnownFileType = sourcecode.c.objc; path = YapDatabaseTransaction.m; sourceTree = "<group>"; };
		DC3D2F251673FFEC00DFAFAA /* TestObject.h */ = {isa = PBXFileReference; fileEncoding = 4; lastKnownFileType = sourcecode.c.h; name = TestObject.h; path = ../../UnitTesting/TestObject.h; sourceTree = "<group>"; };
		DC3D2F261673FFEC00DFAFAA /* TestObject.m */ = {isa = PBXFileReference; fileEncoding = 4; lastKnownFileType = sourcecode.c.objc; name = TestObject.m; path = ../../UnitTesting/TestObject.m; sourceTree = "<group>"; };
		DC3D2F271673FFEC00DFAFAA /* TestYapDatabase.h */ = {isa = PBXFileReference; fileEncoding = 4; lastKnownFileType = sourcecode.c.h; name = TestYapDatabase.h; path = ../../UnitTesting/TestYapDatabase.h; sourceTree = "<group>"; };
		DC3D2F281673FFEC00DFAFAA /* TestYapDatabase.m */ = {isa = PBXFileReference; fileEncoding = 4; lastKnownFileType = sourcecode.c.objc; name = TestYapDatabase.m; path = ../../UnitTesting/TestYapDatabase.m; sourceTree = "<group>"; };
		DC3D2F2E1674001600DFAFAA /* BenchmarkYapCache.h */ = {isa = PBXFileReference; fileEncoding = 4; lastKnownFileType = sourcecode.c.h; name = BenchmarkYapCache.h; path = ../Benchmarking/BenchmarkYapCache.h; sourceTree = "<group>"; };
		DC3D2F2F1674001600DFAFAA /* BenchmarkYapCache.m */ = {isa = PBXFileReference; fileEncoding = 4; lastKnownFileType = sourcecode.c.objc; name = BenchmarkYapCache.m; path = ../Benchmarking/BenchmarkYapCache.m; sourceTree = "<group>"; };
		DC3D2F3D1675657100DFAFAA /* libsqlite3.dylib */ = {isa = PBXFileReference; lastKnownFileType = "compiled.mach-o.dylib"; name = libsqlite3.dylib; path = usr/lib/libsqlite3.dylib; sourceTree = SDKROOT; };
		DC49733217E7DB4E00489267 /* YapDatabaseFullTextSearch.h */ = {isa = PBXFileReference; fileEncoding = 4; lastKnownFileType = sourcecode.c.h; path = YapDatabaseFullTextSearch.h; sourceTree = "<group>"; };
		DC49733317E7DB4E00489267 /* YapDatabaseFullTextSearch.m */ = {isa = PBXFileReference; fileEncoding = 4; lastKnownFileType = sourcecode.c.objc; path = YapDatabaseFullTextSearch.m; sourceTree = "<group>"; };
		DC49733417E7DB4E00489267 /* YapDatabaseFullTextSearchConnection.h */ = {isa = PBXFileReference; fileEncoding = 4; lastKnownFileType = sourcecode.c.h; path = YapDatabaseFullTextSearchConnection.h; sourceTree = "<group>"; };
		DC49733517E7DB4E00489267 /* YapDatabaseFullTextSearchConnection.m */ = {isa = PBXFileReference; fileEncoding = 4; lastKnownFileType = sourcecode.c.objc; path = YapDatabaseFullTextSearchConnection.m; sourceTree = "<group>"; };
		DC49733617E7DB4E00489267 /* YapDatabaseFullTextSearchPrivate.h */ = {isa = PBXFileReference; fileEncoding = 4; lastKnownFileType = sourcecode.c.h; path = YapDatabaseFullTextSearchPrivate.h; sourceTree = "<group>"; };
		DC49733717E7DB4E00489267 /* YapDatabaseFullTextSearchTransaction.h */ = {isa = PBXFileReference; fileEncoding = 4; lastKnownFileType = sourcecode.c.h; path = YapDatabaseFullTextSearchTransaction.h; sourceTree = "<group>"; };
		DC49733817E7DB4E00489267 /* YapDatabaseFullTextSearchTransaction.m */ = {isa = PBXFileReference; fileEncoding = 4; lastKnownFileType = sourcecode.c.objc; path = YapDatabaseFullTextSearchTransaction.m; sourceTree = "<group>"; };
		DC49733E17E7E34700489267 /* YapDatabaseFullTextSearchSnippetOptions.h */ = {isa = PBXFileReference; fileEncoding = 4; lastKnownFileType = sourcecode.c.h; name = YapDatabaseFullTextSearchSnippetOptions.h; path = Utilities/YapDatabaseFullTextSearchSnippetOptions.h; sourceTree = "<group>"; };
		DC49733F17E7E34700489267 /* YapDatabaseFullTextSearchSnippetOptions.m */ = {isa = PBXFileReference; fileEncoding = 4; lastKnownFileType = sourcecode.c.objc; name = YapDatabaseFullTextSearchSnippetOptions.m; path = Utilities/YapDatabaseFullTextSearchSnippetOptions.m; sourceTree = "<group>"; };
		DC49734217E7ED5E00489267 /* TestYapDatabaseFullTextSearch.m */ = {isa = PBXFileReference; fileEncoding = 4; lastKnownFileType = sourcecode.c.objc; name = TestYapDatabaseFullTextSearch.m; path = ../../UnitTesting/TestYapDatabaseFullTextSearch.m; sourceTree = "<group>"; };
		DC49734517E8E84B00489267 /* YapCollectionsDatabaseFullTextSearch.h */ = {isa = PBXFileReference; fileEncoding = 4; lastKnownFileType = sourcecode.c.h; name = YapCollectionsDatabaseFullTextSearch.h; path = "Collection-Key-Value/YapCollectionsDatabaseFullTextSearch.h"; sourceTree = "<group>"; };
		DC49734617E8E84B00489267 /* YapCollectionsDatabaseFullTextSearch.m */ = {isa = PBXFileReference; fileEncoding = 4; lastKnownFileType = sourcecode.c.objc; name = YapCollectionsDatabaseFullTextSearch.m; path = "Collection-Key-Value/YapCollectionsDatabaseFullTextSearch.m"; sourceTree = "<group>"; };
		DC49734B17E8E88000489267 /* YapCollectionsDatabaseFullTextSearchTransaction.h */ = {isa = PBXFileReference; fileEncoding = 4; lastKnownFileType = sourcecode.c.h; name = YapCollectionsDatabaseFullTextSearchTransaction.h; path = "Collection-Key-Value/YapCollectionsDatabaseFullTextSearchTransaction.h"; sourceTree = "<group>"; };
		DC49734C17E8E88000489267 /* YapCollectionsDatabaseFullTextSearchTransaction.m */ = {isa = PBXFileReference; fileEncoding = 4; lastKnownFileType = sourcecode.c.objc; name = YapCollectionsDatabaseFullTextSearchTransaction.m; path = "Collection-Key-Value/YapCollectionsDatabaseFullTextSearchTransaction.m"; sourceTree = "<group>"; };
		DC49734E17E8E89A00489267 /* YapCollectionsDatabaseFullTextSearchConnection.h */ = {isa = PBXFileReference; fileEncoding = 4; lastKnownFileType = sourcecode.c.h; name = YapCollectionsDatabaseFullTextSearchConnection.h; path = "Collection-Key-Value/YapCollectionsDatabaseFullTextSearchConnection.h"; sourceTree = "<group>"; };
		DC49734F17E8E89A00489267 /* YapCollectionsDatabaseFullTextSearchConnection.m */ = {isa = PBXFileReference; fileEncoding = 4; lastKnownFileType = sourcecode.c.objc; name = YapCollectionsDatabaseFullTextSearchConnection.m; path = "Collection-Key-Value/YapCollectionsDatabaseFullTextSearchConnection.m"; sourceTree = "<group>"; };
		DC49735117E8EC0500489267 /* YapCollectionsDatabaseFullTextSearchPrivate.h */ = {isa = PBXFileReference; lastKnownFileType = sourcecode.c.h; name = YapCollectionsDatabaseFullTextSearchPrivate.h; path = "Collection-Key-Value/YapCollectionsDatabaseFullTextSearchPrivate.h"; sourceTree = "<group>"; };
		DC49735317E90C2F00489267 /* TestYapCollectionsDatabaseFullTextSearch.m */ = {isa = PBXFileReference; fileEncoding = 4; lastKnownFileType = sourcecode.c.objc; name = TestYapCollectionsDatabaseFullTextSearch.m; path = ../../UnitTesting/TestYapCollectionsDatabaseFullTextSearch.m; sourceTree = "<group>"; };
		DC5BAD80174D4EB500DF9465 /* TestYapDatabaseView.h */ = {isa = PBXFileReference; fileEncoding = 4; lastKnownFileType = sourcecode.c.h; name = TestYapDatabaseView.h; path = ../../UnitTesting/TestYapDatabaseView.h; sourceTree = "<group>"; };
		DC5BAD81174D4EB500DF9465 /* TestYapDatabaseView.m */ = {isa = PBXFileReference; fileEncoding = 4; lastKnownFileType = sourcecode.c.objc; name = TestYapDatabaseView.m; path = ../../UnitTesting/TestYapDatabaseView.m; sourceTree = "<group>"; };
		DC81B6C216921F66006FA74B /* YapAbstractDatabase.h */ = {isa = PBXFileReference; fileEncoding = 4; lastKnownFileType = sourcecode.c.h; name = YapAbstractDatabase.h; path = Abstract/YapAbstractDatabase.h; sourceTree = "<group>"; };
		DC81B6C316921F66006FA74B /* YapAbstractDatabase.m */ = {isa = PBXFileReference; fileEncoding = 4; lastKnownFileType = sourcecode.c.objc; name = YapAbstractDatabase.m; path = Abstract/YapAbstractDatabase.m; sourceTree = "<group>"; };
		DC81B6C416921F66006FA74B /* YapAbstractDatabaseConnection.h */ = {isa = PBXFileReference; fileEncoding = 4; lastKnownFileType = sourcecode.c.h; name = YapAbstractDatabaseConnection.h; path = Abstract/YapAbstractDatabaseConnection.h; sourceTree = "<group>"; };
		DC81B6C516921F66006FA74B /* YapAbstractDatabaseConnection.m */ = {isa = PBXFileReference; fileEncoding = 4; lastKnownFileType = sourcecode.c.objc; name = YapAbstractDatabaseConnection.m; path = Abstract/YapAbstractDatabaseConnection.m; sourceTree = "<group>"; };
		DC81B6C616921F66006FA74B /* YapAbstractDatabasePrivate.h */ = {isa = PBXFileReference; fileEncoding = 4; lastKnownFileType = sourcecode.c.h; name = YapAbstractDatabasePrivate.h; path = Abstract/YapAbstractDatabasePrivate.h; sourceTree = "<group>"; };
		DC81B6C716921F66006FA74B /* YapAbstractDatabaseTransaction.h */ = {isa = PBXFileReference; fileEncoding = 4; lastKnownFileType = sourcecode.c.h; name = YapAbstractDatabaseTransaction.h; path = Abstract/YapAbstractDatabaseTransaction.h; sourceTree = "<group>"; };
		DC81B6C816921F66006FA74B /* YapAbstractDatabaseTransaction.m */ = {isa = PBXFileReference; fileEncoding = 4; lastKnownFileType = sourcecode.c.objc; name = YapAbstractDatabaseTransaction.m; path = Abstract/YapAbstractDatabaseTransaction.m; sourceTree = "<group>"; };
		DC84FF60174EF4B0003BFBB2 /* YapAbstractDatabaseExtension.h */ = {isa = PBXFileReference; fileEncoding = 4; lastKnownFileType = sourcecode.c.h; path = YapAbstractDatabaseExtension.h; sourceTree = "<group>"; };
		DC84FF61174EF4B0003BFBB2 /* YapAbstractDatabaseExtension.m */ = {isa = PBXFileReference; fileEncoding = 4; lastKnownFileType = sourcecode.c.objc; path = YapAbstractDatabaseExtension.m; sourceTree = "<group>"; };
		DC84FF62174EF4B0003BFBB2 /* YapAbstractDatabaseExtensionConnection.h */ = {isa = PBXFileReference; fileEncoding = 4; lastKnownFileType = sourcecode.c.h; path = YapAbstractDatabaseExtensionConnection.h; sourceTree = "<group>"; };
		DC84FF63174EF4B0003BFBB2 /* YapAbstractDatabaseExtensionConnection.m */ = {isa = PBXFileReference; fileEncoding = 4; lastKnownFileType = sourcecode.c.objc; path = YapAbstractDatabaseExtensionConnection.m; sourceTree = "<group>"; };
		DC84FF64174EF4B0003BFBB2 /* YapAbstractDatabaseExtensionPrivate.h */ = {isa = PBXFileReference; fileEncoding = 4; lastKnownFileType = sourcecode.c.h; path = YapAbstractDatabaseExtensionPrivate.h; sourceTree = "<group>"; };
		DC84FF65174EF4B0003BFBB2 /* YapAbstractDatabaseExtensionTransaction.h */ = {isa = PBXFileReference; fileEncoding = 4; lastKnownFileType = sourcecode.c.h; path = YapAbstractDatabaseExtensionTransaction.h; sourceTree = "<group>"; };
		DC84FF66174EF4B0003BFBB2 /* YapAbstractDatabaseExtensionTransaction.m */ = {isa = PBXFileReference; fileEncoding = 4; lastKnownFileType = sourcecode.c.objc; path = YapAbstractDatabaseExtensionTransaction.m; sourceTree = "<group>"; };
		DCAC1F10176B9A51005CD448 /* YapSet.h */ = {isa = PBXFileReference; fileEncoding = 4; lastKnownFileType = sourcecode.c.h; name = YapSet.h; path = Utilities/YapSet.h; sourceTree = "<group>"; };
		DCAC1F11176B9A52005CD448 /* YapSet.m */ = {isa = PBXFileReference; fileEncoding = 4; lastKnownFileType = sourcecode.c.objc; name = YapSet.m; path = Utilities/YapSet.m; sourceTree = "<group>"; };
		DCAE51E71673FE2600395076 /* YapDatabase.app */ = {isa = PBXFileReference; explicitFileType = wrapper.application; includeInIndex = 0; path = YapDatabase.app; sourceTree = BUILT_PRODUCTS_DIR; };
		DCAE51EA1673FE2600395076 /* UIKit.framework */ = {isa = PBXFileReference; lastKnownFileType = wrapper.framework; name = UIKit.framework; path = System/Library/Frameworks/UIKit.framework; sourceTree = SDKROOT; };
		DCAE51EC1673FE2600395076 /* Foundation.framework */ = {isa = PBXFileReference; lastKnownFileType = wrapper.framework; name = Foundation.framework; path = System/Library/Frameworks/Foundation.framework; sourceTree = SDKROOT; };
		DCAE51EE1673FE2600395076 /* CoreGraphics.framework */ = {isa = PBXFileReference; lastKnownFileType = wrapper.framework; name = CoreGraphics.framework; path = System/Library/Frameworks/CoreGraphics.framework; sourceTree = SDKROOT; };
		DCAE51F21673FE2600395076 /* YapDatabase-Info.plist */ = {isa = PBXFileReference; lastKnownFileType = text.plist.xml; path = "YapDatabase-Info.plist"; sourceTree = "<group>"; };
		DCAE51F41673FE2600395076 /* en */ = {isa = PBXFileReference; lastKnownFileType = text.plist.strings; name = en; path = en.lproj/InfoPlist.strings; sourceTree = "<group>"; };
		DCAE51F61673FE2600395076 /* main.m */ = {isa = PBXFileReference; lastKnownFileType = sourcecode.c.objc; path = main.m; sourceTree = "<group>"; };
		DCAE51F81673FE2600395076 /* YapDatabase-Prefix.pch */ = {isa = PBXFileReference; lastKnownFileType = sourcecode.c.h; path = "YapDatabase-Prefix.pch"; sourceTree = "<group>"; };
		DCAE51F91673FE2600395076 /* AppDelegate.h */ = {isa = PBXFileReference; lastKnownFileType = sourcecode.c.h; path = AppDelegate.h; sourceTree = "<group>"; };
		DCAE51FA1673FE2600395076 /* AppDelegate.m */ = {isa = PBXFileReference; lastKnownFileType = sourcecode.c.objc; path = AppDelegate.m; sourceTree = "<group>"; };
		DCAE51FC1673FE2600395076 /* Default.png */ = {isa = PBXFileReference; lastKnownFileType = image.png; path = Default.png; sourceTree = "<group>"; };
		DCAE51FE1673FE2600395076 /* Default@2x.png */ = {isa = PBXFileReference; lastKnownFileType = image.png; path = "Default@2x.png"; sourceTree = "<group>"; };
		DCAE52001673FE2600395076 /* Default-568h@2x.png */ = {isa = PBXFileReference; lastKnownFileType = image.png; path = "Default-568h@2x.png"; sourceTree = "<group>"; };
		DCAE52021673FE2600395076 /* ViewController.h */ = {isa = PBXFileReference; lastKnownFileType = sourcecode.c.h; path = ViewController.h; sourceTree = "<group>"; };
		DCAE52031673FE2600395076 /* ViewController.m */ = {isa = PBXFileReference; lastKnownFileType = sourcecode.c.objc; path = ViewController.m; sourceTree = "<group>"; };
		DCAE52061673FE2600395076 /* en */ = {isa = PBXFileReference; lastKnownFileType = file.xib; name = en; path = en.lproj/ViewController_iPhone.xib; sourceTree = "<group>"; };
		DCAE52091673FE2600395076 /* en */ = {isa = PBXFileReference; lastKnownFileType = file.xib; name = en; path = en.lproj/ViewController_iPad.xib; sourceTree = "<group>"; };
		DCAE52101673FE2600395076 /* YapDatabaseTests.octest */ = {isa = PBXFileReference; explicitFileType = wrapper.cfbundle; includeInIndex = 0; path = YapDatabaseTests.octest; sourceTree = BUILT_PRODUCTS_DIR; };
		DCAE52111673FE2600395076 /* SenTestingKit.framework */ = {isa = PBXFileReference; lastKnownFileType = wrapper.framework; name = SenTestingKit.framework; path = Library/Frameworks/SenTestingKit.framework; sourceTree = DEVELOPER_DIR; };
		DCAE52191673FE2600395076 /* YapDatabaseTests-Info.plist */ = {isa = PBXFileReference; lastKnownFileType = text.plist.xml; name = "YapDatabaseTests-Info.plist"; path = "YapDatabaseTests/YapDatabaseTests-Info.plist"; sourceTree = SOURCE_ROOT; };
		DCAE521B1673FE2600395076 /* en */ = {isa = PBXFileReference; lastKnownFileType = text.plist.strings; name = en; path = en.lproj/InfoPlist.strings; sourceTree = "<group>"; };
		DCE9DEDD1805DAB100A7057E /* BenchmarkYapCollectionsDatabase.h */ = {isa = PBXFileReference; fileEncoding = 4; lastKnownFileType = sourcecode.c.h; name = BenchmarkYapCollectionsDatabase.h; path = ../Benchmarking/BenchmarkYapCollectionsDatabase.h; sourceTree = "<group>"; };
		DCE9DEDE1805DAB100A7057E /* BenchmarkYapCollectionsDatabase.m */ = {isa = PBXFileReference; fileEncoding = 4; lastKnownFileType = sourcecode.c.objc; name = BenchmarkYapCollectionsDatabase.m; path = ../Benchmarking/BenchmarkYapCollectionsDatabase.m; sourceTree = "<group>"; };
		DCEE834E17AAC7F3009BF81D /* TestViewMappingsLogic.h */ = {isa = PBXFileReference; fileEncoding = 4; lastKnownFileType = sourcecode.c.h; name = TestViewMappingsLogic.h; path = ../../UnitTesting/TestViewMappingsLogic.h; sourceTree = "<group>"; };
		DCEE834F17AAC7F3009BF81D /* TestViewMappingsLogic.m */ = {isa = PBXFileReference; fileEncoding = 4; lastKnownFileType = sourcecode.c.objc; name = TestViewMappingsLogic.m; path = ../../UnitTesting/TestViewMappingsLogic.m; sourceTree = "<group>"; };
		DCF7E10B16F57CDA000C2184 /* BenchmarkYapDatabase.h */ = {isa = PBXFileReference; fileEncoding = 4; lastKnownFileType = sourcecode.c.h; name = BenchmarkYapDatabase.h; path = ../Benchmarking/BenchmarkYapDatabase.h; sourceTree = "<group>"; };
		DCF7E10C16F57CDA000C2184 /* BenchmarkYapDatabase.m */ = {isa = PBXFileReference; fileEncoding = 4; lastKnownFileType = sourcecode.c.objc; name = BenchmarkYapDatabase.m; path = ../Benchmarking/BenchmarkYapDatabase.m; sourceTree = "<group>"; };
		DCF7E10E16F5BC6A000C2184 /* YapNull.h */ = {isa = PBXFileReference; fileEncoding = 4; lastKnownFileType = sourcecode.c.h; path = YapNull.h; sourceTree = "<group>"; };
		DCF7E10F16F5BC6A000C2184 /* YapNull.m */ = {isa = PBXFileReference; fileEncoding = 4; lastKnownFileType = sourcecode.c.objc; path = YapNull.m; sourceTree = "<group>"; };
		DCFC1165180C897D00A0A349 /* YapAbstractDatabaseDefaults.h */ = {isa = PBXFileReference; fileEncoding = 4; lastKnownFileType = sourcecode.c.h; name = YapAbstractDatabaseDefaults.h; path = Abstract/YapAbstractDatabaseDefaults.h; sourceTree = "<group>"; };
		DCFC1166180C897D00A0A349 /* YapAbstractDatabaseDefaults.m */ = {isa = PBXFileReference; fileEncoding = 4; lastKnownFileType = sourcecode.c.objc; name = YapAbstractDatabaseDefaults.m; path = Abstract/YapAbstractDatabaseDefaults.m; sourceTree = "<group>"; };
/* End PBXFileReference section */

/* Begin PBXFrameworksBuildPhase section */
		DCAE51E41673FE2600395076 /* Frameworks */ = {
			isa = PBXFrameworksBuildPhase;
			buildActionMask = 2147483647;
			files = (
				DC3D2F3E1675657100DFAFAA /* libsqlite3.dylib in Frameworks */,
				DCAE51EB1673FE2600395076 /* UIKit.framework in Frameworks */,
				DCAE51ED1673FE2600395076 /* Foundation.framework in Frameworks */,
				DCAE51EF1673FE2600395076 /* CoreGraphics.framework in Frameworks */,
			);
			runOnlyForDeploymentPostprocessing = 0;
		};
		DCAE520C1673FE2600395076 /* Frameworks */ = {
			isa = PBXFrameworksBuildPhase;
			buildActionMask = 2147483647;
			files = (
				DC3D2F4016756E9C00DFAFAA /* CoreGraphics.framework in Frameworks */,
				DC3D2F3F1675657C00DFAFAA /* libsqlite3.dylib in Frameworks */,
				DCAE52121673FE2600395076 /* SenTestingKit.framework in Frameworks */,
				DCAE52131673FE2600395076 /* UIKit.framework in Frameworks */,
				DCAE52141673FE2600395076 /* Foundation.framework in Frameworks */,
			);
			runOnlyForDeploymentPostprocessing = 0;
		};
/* End PBXFrameworksBuildPhase section */

/* Begin PBXGroup section */
		DC23CF881764021000E103A9 /* Utilities */ = {
			isa = PBXGroup;
			children = (
				DC23CF891764021E00E103A9 /* YapCollectionKey.h */,
				DC23CF8A1764021E00E103A9 /* YapCollectionKey.m */,
				DCAC1F10176B9A51005CD448 /* YapSet.h */,
				DCAC1F11176B9A52005CD448 /* YapSet.m */,
			);
			name = Utilities;
			sourceTree = "<group>";
		};
		DC24FBDA1687EB9000E855DC /* Collection-Key-Value */ = {
			isa = PBXGroup;
			children = (
				DC24FBEC1687F00300E855DC /* Private */,
				DC24FBDD1687EB9000E855DC /* YapCollectionsDatabase.h */,
				DC24FBDE1687EB9000E855DC /* YapCollectionsDatabase.m */,
				DC24FBDF1687EB9000E855DC /* YapCollectionsDatabaseConnection.h */,
				DC24FBE01687EB9000E855DC /* YapCollectionsDatabaseConnection.m */,
				DC24FBE21687EB9000E855DC /* YapCollectionsDatabaseTransaction.h */,
				DC24FBE31687EB9000E855DC /* YapCollectionsDatabaseTransaction.m */,
			);
			path = "Collection-Key-Value";
			sourceTree = "<group>";
		};
		DC24FBEC1687F00300E855DC /* Private */ = {
			isa = PBXGroup;
			children = (
				DC24FBE11687EB9000E855DC /* YapCollectionsDatabasePrivate.h */,
			);
			name = Private;
			sourceTree = "<group>";
		};
		DC2C988817E3C82900F1E04F /* Views */ = {
			isa = PBXGroup;
			children = (
				DC2C98A117E3C82900F1E04F /* Utilities */,
				DC2C989117E3C82900F1E04F /* Internal */,
				DC2C989917E3C82900F1E04F /* Key-Value */,
				DC2C988917E3C82900F1E04F /* Collection-Key-Value */,
			);
			path = Views;
			sourceTree = "<group>";
		};
		DC2C988917E3C82900F1E04F /* Collection-Key-Value */ = {
			isa = PBXGroup;
			children = (
				DC2C98B417E3C87F00F1E04F /* Private */,
				DC2C988A17E3C82900F1E04F /* YapCollectionsDatabaseView.h */,
				DC2C988B17E3C82900F1E04F /* YapCollectionsDatabaseView.m */,
				DC2C988C17E3C82900F1E04F /* YapCollectionsDatabaseViewConnection.h */,
				DC2C988D17E3C82900F1E04F /* YapCollectionsDatabaseViewConnection.m */,
				DC2C988F17E3C82900F1E04F /* YapCollectionsDatabaseViewTransaction.h */,
				DC2C989017E3C82900F1E04F /* YapCollectionsDatabaseViewTransaction.m */,
			);
			path = "Collection-Key-Value";
			sourceTree = "<group>";
		};
		DC2C989117E3C82900F1E04F /* Internal */ = {
			isa = PBXGroup;
			children = (
				DC2C989217E3C82900F1E04F /* YapDatabaseViewChangePrivate.h */,
				DC2C989317E3C82900F1E04F /* YapDatabaseViewMappingsPrivate.h */,
				DC2C989817E3C82900F1E04F /* YapDatabaseViewRangeOptionsPrivate.h */,
				DC2C989417E3C82900F1E04F /* YapDatabaseViewPage.h */,
				DC2C989517E3C82900F1E04F /* YapDatabaseViewPage.mm */,
				DC2C989617E3C82900F1E04F /* YapDatabaseViewPageMetadata.h */,
				DC2C989717E3C82900F1E04F /* YapDatabaseViewPageMetadata.m */,
			);
			path = Internal;
			sourceTree = "<group>";
		};
		DC2C989917E3C82900F1E04F /* Key-Value */ = {
			isa = PBXGroup;
			children = (
				DC2C98B317E3C87500F1E04F /* Private */,
				DC2C989A17E3C82900F1E04F /* YapDatabaseView.h */,
				DC2C989B17E3C82900F1E04F /* YapDatabaseView.m */,
				DC2C989C17E3C82900F1E04F /* YapDatabaseViewConnection.h */,
				DC2C989D17E3C82900F1E04F /* YapDatabaseViewConnection.m */,
				DC2C989F17E3C82900F1E04F /* YapDatabaseViewTransaction.h */,
				DC2C98A017E3C82900F1E04F /* YapDatabaseViewTransaction.m */,
			);
			path = "Key-Value";
			sourceTree = "<group>";
		};
		DC2C98A117E3C82900F1E04F /* Utilities */ = {
			isa = PBXGroup;
			children = (
				DC2C98A217E3C82900F1E04F /* YapDatabaseViewChange.h */,
				DC2C98A317E3C82900F1E04F /* YapDatabaseViewChange.m */,
				DC2C98A417E3C82900F1E04F /* YapDatabaseViewMappings.h */,
				DC2C98A517E3C82900F1E04F /* YapDatabaseViewMappings.m */,
				DC2C98A617E3C82900F1E04F /* YapDatabaseViewRangeOptions.h */,
				DC2C98A717E3C82900F1E04F /* YapDatabaseViewRangeOptions.m */,
			);
			path = Utilities;
			sourceTree = "<group>";
		};
		DC2C98B317E3C87500F1E04F /* Private */ = {
			isa = PBXGroup;
			children = (
				DC2C989E17E3C82900F1E04F /* YapDatabaseViewPrivate.h */,
			);
			name = Private;
			sourceTree = "<group>";
		};
		DC2C98B417E3C87F00F1E04F /* Private */ = {
			isa = PBXGroup;
			children = (
				DC2C988E17E3C82900F1E04F /* YapCollectionsDatabaseViewPrivate.h */,
			);
			name = Private;
			sourceTree = "<group>";
		};
		DC2C98B717E3CABB00F1E04F /* FullTextSearch */ = {
			isa = PBXGroup;
			children = (
				DC49733D17E7E31100489267 /* Utilities */,
				DC49733117E7DB4E00489267 /* Key-Value */,
				DC49734417E8E82000489267 /* Collection-Key-Value */,
			);
			path = FullTextSearch;
			sourceTree = "<group>";
		};
		DC3D2EA91673FF6800DFAFAA /* Logging */ = {
			isa = PBXGroup;
			children = (
				DC3D2EB01673FF6800DFAFAA /* DDLog.h */,
				DC3D2EB11673FF6800DFAFAA /* DDLog.m */,
				DC3D2EAC1673FF6800DFAFAA /* DDASLLogger.h */,
				DC3D2EAD1673FF6800DFAFAA /* DDASLLogger.m */,
				DC3D2EB21673FF6800DFAFAA /* DDTTYLogger.h */,
				DC3D2EB31673FF6800DFAFAA /* DDTTYLogger.m */,
				DC3D2EAE1673FF6800DFAFAA /* DDFileLogger.h */,
				DC3D2EAF1673FF6800DFAFAA /* DDFileLogger.m */,
				DC3D2EAA1673FF6800DFAFAA /* DDAbstractDatabaseLogger.h */,
				DC3D2EAB1673FF6800DFAFAA /* DDAbstractDatabaseLogger.m */,
				DC3D2EB41673FF6800DFAFAA /* Extensions */,
			);
			name = Logging;
			path = ../../Vendor/CocoaLumberjack;
			sourceTree = "<group>";
		};
		DC3D2EB41673FF6800DFAFAA /* Extensions */ = {
			isa = PBXGroup;
			children = (
				DC3D2EB51673FF6800DFAFAA /* ContextFilterLogFormatter.h */,
				DC3D2EB61673FF6800DFAFAA /* ContextFilterLogFormatter.m */,
				DC3D2EB71673FF6800DFAFAA /* DispatchQueueLogFormatter.h */,
				DC3D2EB81673FF6800DFAFAA /* DispatchQueueLogFormatter.m */,
			);
			path = Extensions;
			sourceTree = "<group>";
		};
		DC3D2ECD1673FF9500DFAFAA /* YapDatabase */ = {
			isa = PBXGroup;
			children = (
				DC3D2EDB1673FF9500DFAFAA /* Internal */,
				DC23CF881764021000E103A9 /* Utilities */,
				DC99366A1683B52F00348B6C /* Abstract */,
				DC3D2EE41673FF9500DFAFAA /* Key-Value */,
				DC24FBDA1687EB9000E855DC /* Collection-Key-Value */,
				DC84FF5E174EF4B0003BFBB2 /* Extensions */,
			);
			name = YapDatabase;
			path = ../../YapDatabase;
			sourceTree = "<group>";
		};
		DC3D2EDB1673FF9500DFAFAA /* Internal */ = {
			isa = PBXGroup;
			children = (
				DC3D2EE31673FF9500DFAFAA /* YapDatabaseString.h */,
				DC3D2EDE1673FF9500DFAFAA /* YapDatabaseLogging.h */,
				DC3CD8A117F38A67006DECD3 /* YapDatabaseLogging.m */,
				DC3D2EDF1673FF9500DFAFAA /* YapDatabaseManager.h */,
				DC3D2EE01673FF9500DFAFAA /* YapDatabaseManager.m */,
				DC3D2EDC1673FF9500DFAFAA /* YapDatabaseConnectionState.h */,
				DC3D2EDD1673FF9500DFAFAA /* YapDatabaseConnectionState.m */,
				DC24FBF0168806E400E855DC /* YapCache.h */,
				DC24FBF1168806E400E855DC /* YapCache.m */,
				DCF7E10E16F5BC6A000C2184 /* YapNull.h */,
				DCF7E10F16F5BC6A000C2184 /* YapNull.m */,
				DC28F34B17F0FE500042BAEA /* YapTouch.h */,
				DC28F34C17F0FE500042BAEA /* YapTouch.m */,
			);
			path = Internal;
			sourceTree = "<group>";
		};
		DC3D2EE41673FF9500DFAFAA /* Key-Value */ = {
			isa = PBXGroup;
			children = (
				DC3D2F361674015C00DFAFAA /* Private */,
				DC3D2EE51673FF9500DFAFAA /* YapDatabase.h */,
				DC3D2EE61673FF9500DFAFAA /* YapDatabase.m */,
				DC3D2EE71673FF9500DFAFAA /* YapDatabaseConnection.h */,
				DC3D2EE81673FF9500DFAFAA /* YapDatabaseConnection.m */,
				DC3D2EEC1673FF9500DFAFAA /* YapDatabaseTransaction.h */,
				DC3D2EED1673FF9500DFAFAA /* YapDatabaseTransaction.m */,
			);
			path = "Key-Value";
			sourceTree = "<group>";
		};
		DC3D2F311674002200DFAFAA /* Benchmarking */ = {
			isa = PBXGroup;
			children = (
				DC3D2F2E1674001600DFAFAA /* BenchmarkYapCache.h */,
				DC3D2F2F1674001600DFAFAA /* BenchmarkYapCache.m */,
				DCF7E10B16F57CDA000C2184 /* BenchmarkYapDatabase.h */,
				DCF7E10C16F57CDA000C2184 /* BenchmarkYapDatabase.m */,
				DCE9DEDD1805DAB100A7057E /* BenchmarkYapCollectionsDatabase.h */,
				DCE9DEDE1805DAB100A7057E /* BenchmarkYapCollectionsDatabase.m */,
			);
			name = Benchmarking;
			sourceTree = "<group>";
		};
		DC3D2F361674015C00DFAFAA /* Private */ = {
			isa = PBXGroup;
			children = (
				DC3D2EE91673FF9500DFAFAA /* YapDatabasePrivate.h */,
			);
			name = Private;
			sourceTree = "<group>";
		};
		DC49733117E7DB4E00489267 /* Key-Value */ = {
			isa = PBXGroup;
			children = (
				DC49733C17E7DB5500489267 /* Private */,
				DC49733217E7DB4E00489267 /* YapDatabaseFullTextSearch.h */,
				DC49733317E7DB4E00489267 /* YapDatabaseFullTextSearch.m */,
				DC49733417E7DB4E00489267 /* YapDatabaseFullTextSearchConnection.h */,
				DC49733517E7DB4E00489267 /* YapDatabaseFullTextSearchConnection.m */,
				DC49733717E7DB4E00489267 /* YapDatabaseFullTextSearchTransaction.h */,
				DC49733817E7DB4E00489267 /* YapDatabaseFullTextSearchTransaction.m */,
			);
			path = "Key-Value";
			sourceTree = "<group>";
		};
		DC49733C17E7DB5500489267 /* Private */ = {
			isa = PBXGroup;
			children = (
				DC49733617E7DB4E00489267 /* YapDatabaseFullTextSearchPrivate.h */,
			);
			name = Private;
			sourceTree = "<group>";
		};
		DC49733D17E7E31100489267 /* Utilities */ = {
			isa = PBXGroup;
			children = (
				DC49733E17E7E34700489267 /* YapDatabaseFullTextSearchSnippetOptions.h */,
				DC49733F17E7E34700489267 /* YapDatabaseFullTextSearchSnippetOptions.m */,
			);
			name = Utilities;
			sourceTree = "<group>";
		};
		DC49734117E7ED0000489267 /* FullTextSearch */ = {
			isa = PBXGroup;
			children = (
				DC49734217E7ED5E00489267 /* TestYapDatabaseFullTextSearch.m */,
				DC49735317E90C2F00489267 /* TestYapCollectionsDatabaseFullTextSearch.m */,
			);
			name = FullTextSearch;
			sourceTree = "<group>";
		};
		DC49734417E8E82000489267 /* Collection-Key-Value */ = {
			isa = PBXGroup;
			children = (
				DC49735217E8EC0D00489267 /* Private */,
				DC49734517E8E84B00489267 /* YapCollectionsDatabaseFullTextSearch.h */,
				DC49734617E8E84B00489267 /* YapCollectionsDatabaseFullTextSearch.m */,
				DC49734E17E8E89A00489267 /* YapCollectionsDatabaseFullTextSearchConnection.h */,
				DC49734F17E8E89A00489267 /* YapCollectionsDatabaseFullTextSearchConnection.m */,
				DC49734B17E8E88000489267 /* YapCollectionsDatabaseFullTextSearchTransaction.h */,
				DC49734C17E8E88000489267 /* YapCollectionsDatabaseFullTextSearchTransaction.m */,
			);
			name = "Collection-Key-Value";
			sourceTree = "<group>";
		};
		DC49735217E8EC0D00489267 /* Private */ = {
			isa = PBXGroup;
			children = (
				DC49735117E8EC0500489267 /* YapCollectionsDatabaseFullTextSearchPrivate.h */,
			);
			name = Private;
			sourceTree = "<group>";
		};
		DC5BAD8A174E75B000DF9465 /* Database */ = {
			isa = PBXGroup;
			children = (
				DC3D2F271673FFEC00DFAFAA /* TestYapDatabase.h */,
				DC3D2F281673FFEC00DFAFAA /* TestYapDatabase.m */,
				DC24FBED1688047700E855DC /* TestYapCollectionsDatabase.h */,
				DC24FBEE1688047700E855DC /* TestYapCollectionsDatabase.m */,
			);
			name = Database;
			sourceTree = "<group>";
		};
		DC5BAD8B174E75C500DF9465 /* Views */ = {
			isa = PBXGroup;
			children = (
				DC5BAD80174D4EB500DF9465 /* TestYapDatabaseView.h */,
				DC5BAD81174D4EB500DF9465 /* TestYapDatabaseView.m */,
				DC23CFA91766A17100E103A9 /* TestYapCollectionsDatabaseView.h */,
				DC23CFAA1766A17100E103A9 /* TestYapCollectionsDatabaseView.m */,
				DC005BBF1774C666002E57DE /* TestViewChangeLogic.h */,
				DC005BC01774C666002E57DE /* TestViewChangeLogic.m */,
				DCEE834E17AAC7F3009BF81D /* TestViewMappingsLogic.h */,
				DCEE834F17AAC7F3009BF81D /* TestViewMappingsLogic.m */,
			);
			name = Views;
			sourceTree = "<group>";
		};
		DC84FF5E174EF4B0003BFBB2 /* Extensions */ = {
			isa = PBXGroup;
			children = (
				DC84FF5F174EF4B0003BFBB2 /* Abstract */,
				DC2C988817E3C82900F1E04F /* Views */,
				DC2C98B717E3CABB00F1E04F /* FullTextSearch */,
			);
			path = Extensions;
			sourceTree = "<group>";
		};
		DC84FF5F174EF4B0003BFBB2 /* Abstract */ = {
			isa = PBXGroup;
			children = (
				DC84FF7F174EF4BD003BFBB2 /* Private */,
				DC84FF60174EF4B0003BFBB2 /* YapAbstractDatabaseExtension.h */,
				DC84FF61174EF4B0003BFBB2 /* YapAbstractDatabaseExtension.m */,
				DC84FF62174EF4B0003BFBB2 /* YapAbstractDatabaseExtensionConnection.h */,
				DC84FF63174EF4B0003BFBB2 /* YapAbstractDatabaseExtensionConnection.m */,
				DC84FF65174EF4B0003BFBB2 /* YapAbstractDatabaseExtensionTransaction.h */,
				DC84FF66174EF4B0003BFBB2 /* YapAbstractDatabaseExtensionTransaction.m */,
			);
			path = Abstract;
			sourceTree = "<group>";
		};
		DC84FF7F174EF4BD003BFBB2 /* Private */ = {
			isa = PBXGroup;
			children = (
				DC84FF64174EF4B0003BFBB2 /* YapAbstractDatabaseExtensionPrivate.h */,
			);
			name = Private;
			sourceTree = "<group>";
		};
		DC99366A1683B52F00348B6C /* Abstract */ = {
			isa = PBXGroup;
			children = (
				DC99366F1683B58100348B6C /* Private */,
				DC81B6C216921F66006FA74B /* YapAbstractDatabase.h */,
				DC81B6C316921F66006FA74B /* YapAbstractDatabase.m */,
				DC81B6C416921F66006FA74B /* YapAbstractDatabaseConnection.h */,
				DC81B6C516921F66006FA74B /* YapAbstractDatabaseConnection.m */,
				DC81B6C716921F66006FA74B /* YapAbstractDatabaseTransaction.h */,
				DC81B6C816921F66006FA74B /* YapAbstractDatabaseTransaction.m */,
			);
			name = Abstract;
			sourceTree = "<group>";
		};
		DC99366F1683B58100348B6C /* Private */ = {
			isa = PBXGroup;
			children = (
				DC81B6C616921F66006FA74B /* YapAbstractDatabasePrivate.h */,
				DCFC1165180C897D00A0A349 /* YapAbstractDatabaseDefaults.h */,
				DCFC1166180C897D00A0A349 /* YapAbstractDatabaseDefaults.m */,
			);
			name = Private;
			sourceTree = "<group>";
		};
		DCAE51DE1673FE2600395076 = {
			isa = PBXGroup;
			children = (
				DC3D2EA91673FF6800DFAFAA /* Logging */,
				DC3D2ECD1673FF9500DFAFAA /* YapDatabase */,
				DCAE52171673FE2600395076 /* UnitTests */,
				DC3D2F311674002200DFAFAA /* Benchmarking */,
				DCAE51F01673FE2600395076 /* App */,
				DCAE51F11673FE2600395076 /* Supporting Files */,
				DCAE51E91673FE2600395076 /* Frameworks */,
				DCAE51E81673FE2600395076 /* Products */,
			);
			sourceTree = "<group>";
		};
		DCAE51E81673FE2600395076 /* Products */ = {
			isa = PBXGroup;
			children = (
				DCAE51E71673FE2600395076 /* YapDatabase.app */,
				DCAE52101673FE2600395076 /* YapDatabaseTests.octest */,
			);
			name = Products;
			sourceTree = "<group>";
		};
		DCAE51E91673FE2600395076 /* Frameworks */ = {
			isa = PBXGroup;
			children = (
				DCAE51EA1673FE2600395076 /* UIKit.framework */,
				DCAE51EC1673FE2600395076 /* Foundation.framework */,
				DCAE51EE1673FE2600395076 /* CoreGraphics.framework */,
				DCAE52111673FE2600395076 /* SenTestingKit.framework */,
				DC3D2F3D1675657100DFAFAA /* libsqlite3.dylib */,
			);
			name = Frameworks;
			sourceTree = "<group>";
		};
		DCAE51F01673FE2600395076 /* App */ = {
			isa = PBXGroup;
			children = (
				DCAE51F91673FE2600395076 /* AppDelegate.h */,
				DCAE51FA1673FE2600395076 /* AppDelegate.m */,
				DCAE52021673FE2600395076 /* ViewController.h */,
				DCAE52031673FE2600395076 /* ViewController.m */,
				DCAE52051673FE2600395076 /* ViewController_iPhone.xib */,
				DCAE52081673FE2600395076 /* ViewController_iPad.xib */,
			);
			name = App;
			path = YapDatabase;
			sourceTree = "<group>";
		};
		DCAE51F11673FE2600395076 /* Supporting Files */ = {
			isa = PBXGroup;
			children = (
				DCCA963417458C730022CCF3 /* YapDatabase */,
				DCCA963517458C810022CCF3 /* YapDatabaseTests */,
			);
			name = "Supporting Files";
			path = YapDatabase;
			sourceTree = "<group>";
		};
		DCAE52171673FE2600395076 /* UnitTests */ = {
			isa = PBXGroup;
			children = (
				DC3D2F251673FFEC00DFAFAA /* TestObject.h */,
				DC3D2F261673FFEC00DFAFAA /* TestObject.m */,
				DC5BAD8A174E75B000DF9465 /* Database */,
				DC5BAD8B174E75C500DF9465 /* Views */,
				DC49734117E7ED0000489267 /* FullTextSearch */,
				DCAE52181673FE2600395076 /* Supporting Files */,
			);
			name = UnitTests;
			path = YapDatabaseTests;
			sourceTree = "<group>";
		};
		DCAE52181673FE2600395076 /* Supporting Files */ = {
			isa = PBXGroup;
			children = (
			);
			name = "Supporting Files";
			path = YapDatabaseTests;
			sourceTree = SOURCE_ROOT;
		};
		DCCA963417458C730022CCF3 /* YapDatabase */ = {
			isa = PBXGroup;
			children = (
				DCAE51F21673FE2600395076 /* YapDatabase-Info.plist */,
				DCAE51F31673FE2600395076 /* InfoPlist.strings */,
				DCAE51F61673FE2600395076 /* main.m */,
				DCAE51F81673FE2600395076 /* YapDatabase-Prefix.pch */,
				DCAE51FC1673FE2600395076 /* Default.png */,
				DCAE51FE1673FE2600395076 /* Default@2x.png */,
				DCAE52001673FE2600395076 /* Default-568h@2x.png */,
			);
			name = YapDatabase;
			sourceTree = "<group>";
		};
		DCCA963517458C810022CCF3 /* YapDatabaseTests */ = {
			isa = PBXGroup;
			children = (
				DCAE52191673FE2600395076 /* YapDatabaseTests-Info.plist */,
				DCAE521A1673FE2600395076 /* InfoPlist.strings */,
			);
			name = YapDatabaseTests;
			sourceTree = "<group>";
		};
/* End PBXGroup section */

/* Begin PBXNativeTarget section */
		DCAE51E61673FE2600395076 /* YapDatabase */ = {
			isa = PBXNativeTarget;
			buildConfigurationList = DCAE52221673FE2600395076 /* Build configuration list for PBXNativeTarget "YapDatabase" */;
			buildPhases = (
				DCAE51E31673FE2600395076 /* Sources */,
				DCAE51E41673FE2600395076 /* Frameworks */,
				DCAE51E51673FE2600395076 /* Resources */,
			);
			buildRules = (
			);
			dependencies = (
			);
			name = YapDatabase;
			productName = YapDatabase;
			productReference = DCAE51E71673FE2600395076 /* YapDatabase.app */;
			productType = "com.apple.product-type.application";
		};
		DCAE520F1673FE2600395076 /* YapDatabaseTests */ = {
			isa = PBXNativeTarget;
			buildConfigurationList = DCAE52251673FE2600395076 /* Build configuration list for PBXNativeTarget "YapDatabaseTests" */;
			buildPhases = (
				DCAE520B1673FE2600395076 /* Sources */,
				DCAE520C1673FE2600395076 /* Frameworks */,
				DCAE520D1673FE2600395076 /* Resources */,
				DCAE520E1673FE2600395076 /* ShellScript */,
			);
			buildRules = (
			);
			dependencies = (
				DCAE52161673FE2600395076 /* PBXTargetDependency */,
			);
			name = YapDatabaseTests;
			productName = YapDatabaseTests;
			productReference = DCAE52101673FE2600395076 /* YapDatabaseTests.octest */;
			productType = "com.apple.product-type.bundle";
		};
/* End PBXNativeTarget section */

/* Begin PBXProject section */
		DCAE51DF1673FE2600395076 /* Project object */ = {
			isa = PBXProject;
			attributes = {
				LastUpgradeCheck = 0460;
				ORGANIZATIONNAME = "Robbie Hanson";
				TargetAttributes = {
					DCAE51E61673FE2600395076 = {
						DevelopmentTeam = 939WR99F3W;
					};
				};
			};
			buildConfigurationList = DCAE51E21673FE2600395076 /* Build configuration list for PBXProject "YapDatabase" */;
			compatibilityVersion = "Xcode 3.2";
			developmentRegion = English;
			hasScannedForEncodings = 0;
			knownRegions = (
				en,
			);
			mainGroup = DCAE51DE1673FE2600395076;
			productRefGroup = DCAE51E81673FE2600395076 /* Products */;
			projectDirPath = "";
			projectRoot = "";
			targets = (
				DCAE51E61673FE2600395076 /* YapDatabase */,
				DCAE520F1673FE2600395076 /* YapDatabaseTests */,
			);
		};
/* End PBXProject section */

/* Begin PBXResourcesBuildPhase section */
		DCAE51E51673FE2600395076 /* Resources */ = {
			isa = PBXResourcesBuildPhase;
			buildActionMask = 2147483647;
			files = (
				DCAE51F51673FE2600395076 /* InfoPlist.strings in Resources */,
				DCAE51FD1673FE2600395076 /* Default.png in Resources */,
				DCAE51FF1673FE2600395076 /* Default@2x.png in Resources */,
				DCAE52011673FE2600395076 /* Default-568h@2x.png in Resources */,
				DCAE52071673FE2600395076 /* ViewController_iPhone.xib in Resources */,
				DCAE520A1673FE2600395076 /* ViewController_iPad.xib in Resources */,
			);
			runOnlyForDeploymentPostprocessing = 0;
		};
		DCAE520D1673FE2600395076 /* Resources */ = {
			isa = PBXResourcesBuildPhase;
			buildActionMask = 2147483647;
			files = (
				DCAE521C1673FE2600395076 /* InfoPlist.strings in Resources */,
			);
			runOnlyForDeploymentPostprocessing = 0;
		};
/* End PBXResourcesBuildPhase section */

/* Begin PBXShellScriptBuildPhase section */
		DCAE520E1673FE2600395076 /* ShellScript */ = {
			isa = PBXShellScriptBuildPhase;
			buildActionMask = 2147483647;
			files = (
			);
			inputPaths = (
			);
			outputPaths = (
			);
			runOnlyForDeploymentPostprocessing = 0;
			shellPath = /bin/sh;
			shellScript = "# Run the unit tests in this test bundle.\n\"${SYSTEM_DEVELOPER_DIR}/Tools/RunUnitTests\"\n";
		};
/* End PBXShellScriptBuildPhase section */

/* Begin PBXSourcesBuildPhase section */
		DCAE51E31673FE2600395076 /* Sources */ = {
			isa = PBXSourcesBuildPhase;
			buildActionMask = 2147483647;
			files = (
				DCAE51F71673FE2600395076 /* main.m in Sources */,
				DC49734017E7E34700489267 /* YapDatabaseFullTextSearchSnippetOptions.m in Sources */,
				DCAE51FB1673FE2600395076 /* AppDelegate.m in Sources */,
				DC2C98B217E3C82900F1E04F /* YapDatabaseViewRangeOptions.m in Sources */,
				DCAE52041673FE2600395076 /* ViewController.m in Sources */,
				DC3D2EBB1673FF6800DFAFAA /* DDAbstractDatabaseLogger.m in Sources */,
				DC3D2EBD1673FF6800DFAFAA /* DDASLLogger.m in Sources */,
				DC3D2EBF1673FF6800DFAFAA /* DDFileLogger.m in Sources */,
				DC3D2EC11673FF6800DFAFAA /* DDLog.m in Sources */,
				DC3D2EC31673FF6800DFAFAA /* DDTTYLogger.m in Sources */,
				DC3D2EC51673FF6800DFAFAA /* ContextFilterLogFormatter.m in Sources */,
				DC2C98AB17E3C82900F1E04F /* YapDatabaseViewPage.mm in Sources */,
				DC3D2EC71673FF6800DFAFAA /* DispatchQueueLogFormatter.m in Sources */,
				DC49734717E8E84B00489267 /* YapCollectionsDatabaseFullTextSearch.m in Sources */,
				DC2C98A917E3C82900F1E04F /* YapCollectionsDatabaseViewConnection.m in Sources */,
				DC3D2F091673FF9500DFAFAA /* YapDatabaseConnectionState.m in Sources */,
				DC2C98B117E3C82900F1E04F /* YapDatabaseViewMappings.m in Sources */,
				DCE9DEDF1805DAB100A7057E /* BenchmarkYapCollectionsDatabase.m in Sources */,
				DC3D2F0B1673FF9500DFAFAA /* YapDatabaseManager.m in Sources */,
				DC3D2F0F1673FF9500DFAFAA /* YapDatabase.m in Sources */,
				DC3D2F111673FF9500DFAFAA /* YapDatabaseConnection.m in Sources */,
				DC3CD8A217F38A67006DECD3 /* YapDatabaseLogging.m in Sources */,
				DC2C98AA17E3C82900F1E04F /* YapCollectionsDatabaseViewTransaction.m in Sources */,
				DC2C98AF17E3C82900F1E04F /* YapDatabaseViewTransaction.m in Sources */,
				DC3D2F151673FF9500DFAFAA /* YapDatabaseTransaction.m in Sources */,
				DC2C98A817E3C82900F1E04F /* YapCollectionsDatabaseView.m in Sources */,
				DC3D2F301674001600DFAFAA /* BenchmarkYapCache.m in Sources */,
				DCFC1167180C897D00A0A349 /* YapAbstractDatabaseDefaults.m in Sources */,
				DC24FBE61687EB9000E855DC /* YapCollectionsDatabase.m in Sources */,
				DC24FBE81687EB9000E855DC /* YapCollectionsDatabaseConnection.m in Sources */,
				DC2C98B017E3C82900F1E04F /* YapDatabaseViewChange.m in Sources */,
				DC49733917E7DB4E00489267 /* YapDatabaseFullTextSearch.m in Sources */,
				DC49734D17E8E88000489267 /* YapCollectionsDatabaseFullTextSearchTransaction.m in Sources */,
				DC49733B17E7DB4E00489267 /* YapDatabaseFullTextSearchTransaction.m in Sources */,
				DC24FBEA1687EB9000E855DC /* YapCollectionsDatabaseTransaction.m in Sources */,
				DC24FBF2168806E400E855DC /* YapCache.m in Sources */,
				DC81B6C916921F66006FA74B /* YapAbstractDatabase.m in Sources */,
				DC81B6CB16921F66006FA74B /* YapAbstractDatabaseConnection.m in Sources */,
				DC2C98AD17E3C82900F1E04F /* YapDatabaseView.m in Sources */,
				DC49733A17E7DB4E00489267 /* YapDatabaseFullTextSearchConnection.m in Sources */,
				DC81B6CD16921F66006FA74B /* YapAbstractDatabaseTransaction.m in Sources */,
				DC2C98AE17E3C82900F1E04F /* YapDatabaseViewConnection.m in Sources */,
				DC49735017E8E89A00489267 /* YapCollectionsDatabaseFullTextSearchConnection.m in Sources */,
				DCF7E10D16F57CDA000C2184 /* BenchmarkYapDatabase.m in Sources */,
				DCF7E11016F5BC6A000C2184 /* YapNull.m in Sources */,
				DC84FF71174EF4B0003BFBB2 /* YapAbstractDatabaseExtension.m in Sources */,
				DC84FF73174EF4B0003BFBB2 /* YapAbstractDatabaseExtensionConnection.m in Sources */,
				DC84FF75174EF4B0003BFBB2 /* YapAbstractDatabaseExtensionTransaction.m in Sources */,
				DC2C98AC17E3C82900F1E04F /* YapDatabaseViewPageMetadata.m in Sources */,
				DC23CF8B1764021E00E103A9 /* YapCollectionKey.m in Sources */,
				DCAC1F12176B9A52005CD448 /* YapSet.m in Sources */,
				DC28F34D17F0FE500042BAEA /* YapTouch.m in Sources */,
			);
			runOnlyForDeploymentPostprocessing = 0;
		};
		DCAE520B1673FE2600395076 /* Sources */ = {
			isa = PBXSourcesBuildPhase;
			buildActionMask = 2147483647;
			files = (
				DC3D2F2B1673FFEC00DFAFAA /* TestObject.m in Sources */,
				DC3D2F2C1673FFEC00DFAFAA /* TestYapDatabase.m in Sources */,
				DC24FBEF1688047700E855DC /* TestYapCollectionsDatabase.m in Sources */,
				DC5BAD82174D4EB500DF9465 /* TestYapDatabaseView.m in Sources */,
				DC23CFAB1766A17100E103A9 /* TestYapCollectionsDatabaseView.m in Sources */,
<<<<<<< HEAD
=======
				DC49735417E90C2F00489267 /* TestYapCollectionsDatabaseFullTextSearch.m in Sources */,
>>>>>>> d32c0118
				DC005BC11774C666002E57DE /* TestViewChangeLogic.m in Sources */,
				DCEE835017AAC7F3009BF81D /* TestViewMappingsLogic.m in Sources */,
				DC49734317E7ED5E00489267 /* TestYapDatabaseFullTextSearch.m in Sources */,
			);
			runOnlyForDeploymentPostprocessing = 0;
		};
/* End PBXSourcesBuildPhase section */

/* Begin PBXTargetDependency section */
		DCAE52161673FE2600395076 /* PBXTargetDependency */ = {
			isa = PBXTargetDependency;
			target = DCAE51E61673FE2600395076 /* YapDatabase */;
			targetProxy = DCAE52151673FE2600395076 /* PBXContainerItemProxy */;
		};
/* End PBXTargetDependency section */

/* Begin PBXVariantGroup section */
		DCAE51F31673FE2600395076 /* InfoPlist.strings */ = {
			isa = PBXVariantGroup;
			children = (
				DCAE51F41673FE2600395076 /* en */,
			);
			name = InfoPlist.strings;
			sourceTree = "<group>";
		};
		DCAE52051673FE2600395076 /* ViewController_iPhone.xib */ = {
			isa = PBXVariantGroup;
			children = (
				DCAE52061673FE2600395076 /* en */,
			);
			name = ViewController_iPhone.xib;
			sourceTree = "<group>";
		};
		DCAE52081673FE2600395076 /* ViewController_iPad.xib */ = {
			isa = PBXVariantGroup;
			children = (
				DCAE52091673FE2600395076 /* en */,
			);
			name = ViewController_iPad.xib;
			sourceTree = "<group>";
		};
		DCAE521A1673FE2600395076 /* InfoPlist.strings */ = {
			isa = PBXVariantGroup;
			children = (
				DCAE521B1673FE2600395076 /* en */,
			);
			name = InfoPlist.strings;
			path = YapDatabaseTests;
			sourceTree = SOURCE_ROOT;
		};
/* End PBXVariantGroup section */

/* Begin XCBuildConfiguration section */
		DCAE52201673FE2600395076 /* Debug */ = {
			isa = XCBuildConfiguration;
			buildSettings = {
				ALWAYS_SEARCH_USER_PATHS = NO;
				CLANG_CXX_LANGUAGE_STANDARD = "gnu++0x";
				CLANG_CXX_LIBRARY = "libc++";
				CLANG_ENABLE_OBJC_ARC = YES;
				CLANG_WARN_CONSTANT_CONVERSION = YES;
				CLANG_WARN_EMPTY_BODY = YES;
				CLANG_WARN_ENUM_CONVERSION = YES;
				CLANG_WARN_INT_CONVERSION = YES;
				CLANG_WARN__DUPLICATE_METHOD_MATCH = YES;
				"CODE_SIGN_IDENTITY[sdk=iphoneos*]" = "iPhone Developer";
				COPY_PHASE_STRIP = NO;
				GCC_C_LANGUAGE_STANDARD = gnu99;
				GCC_DYNAMIC_NO_PIC = NO;
				GCC_OPTIMIZATION_LEVEL = 0;
				GCC_PREPROCESSOR_DEFINITIONS = (
					"DEBUG=1",
					"$(inherited)",
				);
				GCC_SYMBOLS_PRIVATE_EXTERN = NO;
				GCC_WARN_ABOUT_RETURN_TYPE = YES;
				GCC_WARN_UNINITIALIZED_AUTOS = YES;
				GCC_WARN_UNUSED_VARIABLE = YES;
				IPHONEOS_DEPLOYMENT_TARGET = 5.1;
				ONLY_ACTIVE_ARCH = YES;
				SDKROOT = iphoneos;
				TARGETED_DEVICE_FAMILY = "1,2";
			};
			name = Debug;
		};
		DCAE52211673FE2600395076 /* Release */ = {
			isa = XCBuildConfiguration;
			buildSettings = {
				ALWAYS_SEARCH_USER_PATHS = NO;
				CLANG_CXX_LANGUAGE_STANDARD = "gnu++0x";
				CLANG_CXX_LIBRARY = "libc++";
				CLANG_ENABLE_OBJC_ARC = YES;
				CLANG_WARN_CONSTANT_CONVERSION = YES;
				CLANG_WARN_EMPTY_BODY = YES;
				CLANG_WARN_ENUM_CONVERSION = YES;
				CLANG_WARN_INT_CONVERSION = YES;
				CLANG_WARN__DUPLICATE_METHOD_MATCH = YES;
				"CODE_SIGN_IDENTITY[sdk=iphoneos*]" = "iPhone Developer";
				COPY_PHASE_STRIP = YES;
				GCC_C_LANGUAGE_STANDARD = gnu99;
				GCC_WARN_ABOUT_RETURN_TYPE = YES;
				GCC_WARN_UNINITIALIZED_AUTOS = YES;
				GCC_WARN_UNUSED_VARIABLE = YES;
				IPHONEOS_DEPLOYMENT_TARGET = 5.1;
				OTHER_CFLAGS = "-DNS_BLOCK_ASSERTIONS=1";
				SDKROOT = iphoneos;
				TARGETED_DEVICE_FAMILY = "1,2";
				VALIDATE_PRODUCT = NO;
			};
			name = Release;
		};
		DCAE52231673FE2600395076 /* Debug */ = {
			isa = XCBuildConfiguration;
			buildSettings = {
				CODE_SIGN_IDENTITY = "iPhone Developer";
				"CODE_SIGN_IDENTITY[sdk=iphoneos*]" = "iPhone Developer";
				GCC_PRECOMPILE_PREFIX_HEADER = YES;
				GCC_PREFIX_HEADER = "YapDatabase/YapDatabase-Prefix.pch";
				INFOPLIST_FILE = "YapDatabase/YapDatabase-Info.plist";
				PRODUCT_NAME = "$(TARGET_NAME)";
				PROVISIONING_PROFILE = "";
				WRAPPER_EXTENSION = app;
			};
			name = Debug;
		};
		DCAE52241673FE2600395076 /* Release */ = {
			isa = XCBuildConfiguration;
			buildSettings = {
				CODE_SIGN_IDENTITY = "iPhone Developer";
				"CODE_SIGN_IDENTITY[sdk=iphoneos*]" = "iPhone Developer";
				GCC_PRECOMPILE_PREFIX_HEADER = YES;
				GCC_PREFIX_HEADER = "YapDatabase/YapDatabase-Prefix.pch";
				INFOPLIST_FILE = "YapDatabase/YapDatabase-Info.plist";
				PRODUCT_NAME = "$(TARGET_NAME)";
				PROVISIONING_PROFILE = "";
				WRAPPER_EXTENSION = app;
			};
			name = Release;
		};
		DCAE52261673FE2600395076 /* Debug */ = {
			isa = XCBuildConfiguration;
			buildSettings = {
				BUNDLE_LOADER = "$(BUILT_PRODUCTS_DIR)/YapDatabase.app/YapDatabase";
				FRAMEWORK_SEARCH_PATHS = (
					"\"$(SDKROOT)/Developer/Library/Frameworks\"",
					"\"$(DEVELOPER_LIBRARY_DIR)/Frameworks\"",
				);
				GCC_PRECOMPILE_PREFIX_HEADER = YES;
				GCC_PREFIX_HEADER = "YapDatabase/YapDatabase-Prefix.pch";
				INFOPLIST_FILE = "YapDatabaseTests/YapDatabaseTests-Info.plist";
				PRODUCT_NAME = "$(TARGET_NAME)";
				TEST_HOST = "$(BUNDLE_LOADER)";
				WRAPPER_EXTENSION = octest;
			};
			name = Debug;
		};
		DCAE52271673FE2600395076 /* Release */ = {
			isa = XCBuildConfiguration;
			buildSettings = {
				BUNDLE_LOADER = "$(BUILT_PRODUCTS_DIR)/YapDatabase.app/YapDatabase";
				FRAMEWORK_SEARCH_PATHS = (
					"\"$(SDKROOT)/Developer/Library/Frameworks\"",
					"\"$(DEVELOPER_LIBRARY_DIR)/Frameworks\"",
				);
				GCC_PRECOMPILE_PREFIX_HEADER = YES;
				GCC_PREFIX_HEADER = "YapDatabase/YapDatabase-Prefix.pch";
				INFOPLIST_FILE = "YapDatabaseTests/YapDatabaseTests-Info.plist";
				PRODUCT_NAME = "$(TARGET_NAME)";
				TEST_HOST = "$(BUNDLE_LOADER)";
				WRAPPER_EXTENSION = octest;
			};
			name = Release;
		};
/* End XCBuildConfiguration section */

/* Begin XCConfigurationList section */
		DCAE51E21673FE2600395076 /* Build configuration list for PBXProject "YapDatabase" */ = {
			isa = XCConfigurationList;
			buildConfigurations = (
				DCAE52201673FE2600395076 /* Debug */,
				DCAE52211673FE2600395076 /* Release */,
			);
			defaultConfigurationIsVisible = 0;
			defaultConfigurationName = Release;
		};
		DCAE52221673FE2600395076 /* Build configuration list for PBXNativeTarget "YapDatabase" */ = {
			isa = XCConfigurationList;
			buildConfigurations = (
				DCAE52231673FE2600395076 /* Debug */,
				DCAE52241673FE2600395076 /* Release */,
			);
			defaultConfigurationIsVisible = 0;
			defaultConfigurationName = Release;
		};
		DCAE52251673FE2600395076 /* Build configuration list for PBXNativeTarget "YapDatabaseTests" */ = {
			isa = XCConfigurationList;
			buildConfigurations = (
				DCAE52261673FE2600395076 /* Debug */,
				DCAE52271673FE2600395076 /* Release */,
			);
			defaultConfigurationIsVisible = 0;
			defaultConfigurationName = Release;
		};
/* End XCConfigurationList section */
	};
	rootObject = DCAE51DF1673FE2600395076 /* Project object */;
}<|MERGE_RESOLUTION|>--- conflicted
+++ resolved
@@ -59,10 +59,6 @@
 		DC81B6C916921F66006FA74B /* YapAbstractDatabase.m in Sources */ = {isa = PBXBuildFile; fileRef = DC81B6C316921F66006FA74B /* YapAbstractDatabase.m */; };
 		DC81B6CB16921F66006FA74B /* YapAbstractDatabaseConnection.m in Sources */ = {isa = PBXBuildFile; fileRef = DC81B6C516921F66006FA74B /* YapAbstractDatabaseConnection.m */; };
 		DC81B6CD16921F66006FA74B /* YapAbstractDatabaseTransaction.m in Sources */ = {isa = PBXBuildFile; fileRef = DC81B6C816921F66006FA74B /* YapAbstractDatabaseTransaction.m */; };
-<<<<<<< HEAD
-		DC84210D17B00ED300250998 /* YapDatabaseViewRangeOptions.m in Sources */ = {isa = PBXBuildFile; fileRef = DC84210C17B00ED300250998 /* YapDatabaseViewRangeOptions.m */; };
-=======
->>>>>>> d32c0118
 		DC84FF71174EF4B0003BFBB2 /* YapAbstractDatabaseExtension.m in Sources */ = {isa = PBXBuildFile; fileRef = DC84FF61174EF4B0003BFBB2 /* YapAbstractDatabaseExtension.m */; };
 		DC84FF73174EF4B0003BFBB2 /* YapAbstractDatabaseExtensionConnection.m in Sources */ = {isa = PBXBuildFile; fileRef = DC84FF63174EF4B0003BFBB2 /* YapAbstractDatabaseExtensionConnection.m */; };
 		DC84FF75174EF4B0003BFBB2 /* YapAbstractDatabaseExtensionTransaction.m in Sources */ = {isa = PBXBuildFile; fileRef = DC84FF66174EF4B0003BFBB2 /* YapAbstractDatabaseExtensionTransaction.m */; };
@@ -930,10 +926,7 @@
 				DC24FBEF1688047700E855DC /* TestYapCollectionsDatabase.m in Sources */,
 				DC5BAD82174D4EB500DF9465 /* TestYapDatabaseView.m in Sources */,
 				DC23CFAB1766A17100E103A9 /* TestYapCollectionsDatabaseView.m in Sources */,
-<<<<<<< HEAD
-=======
 				DC49735417E90C2F00489267 /* TestYapCollectionsDatabaseFullTextSearch.m in Sources */,
->>>>>>> d32c0118
 				DC005BC11774C666002E57DE /* TestViewChangeLogic.m in Sources */,
 				DCEE835017AAC7F3009BF81D /* TestViewMappingsLogic.m in Sources */,
 				DC49734317E7ED5E00489267 /* TestYapDatabaseFullTextSearch.m in Sources */,
@@ -1012,7 +1005,7 @@
 				GCC_WARN_ABOUT_RETURN_TYPE = YES;
 				GCC_WARN_UNINITIALIZED_AUTOS = YES;
 				GCC_WARN_UNUSED_VARIABLE = YES;
-				IPHONEOS_DEPLOYMENT_TARGET = 5.1;
+				IPHONEOS_DEPLOYMENT_TARGET = 6.1;
 				ONLY_ACTIVE_ARCH = YES;
 				SDKROOT = iphoneos;
 				TARGETED_DEVICE_FAMILY = "1,2";
@@ -1037,7 +1030,7 @@
 				GCC_WARN_ABOUT_RETURN_TYPE = YES;
 				GCC_WARN_UNINITIALIZED_AUTOS = YES;
 				GCC_WARN_UNUSED_VARIABLE = YES;
-				IPHONEOS_DEPLOYMENT_TARGET = 5.1;
+				IPHONEOS_DEPLOYMENT_TARGET = 6.1;
 				OTHER_CFLAGS = "-DNS_BLOCK_ASSERTIONS=1";
 				SDKROOT = iphoneos;
 				TARGETED_DEVICE_FAMILY = "1,2";
