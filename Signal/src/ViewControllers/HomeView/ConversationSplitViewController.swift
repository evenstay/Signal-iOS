--- conflicted
+++ resolved
@@ -68,8 +68,6 @@
         return Theme.isDarkThemeEnabled ? .lightContent : .default
     }
 
-<<<<<<< HEAD
-=======
     @objc func applyTheme() {
         view.backgroundColor = Theme.secondaryBackgroundColor
         applyNavBarStyle(collapsed: isCollapsed)
@@ -97,12 +95,6 @@
         firstSubview.isHidden = true
     }
 
-    @objc
-    func showNewConversationView() {
-        conversationListVC.showNewConversationView()
-    }
-
->>>>>>> 94f6d759
     @objc(closeSelectedConversationAnimated:)
     func closeSelectedConversation(animated: Bool) {
         guard let selectedConversationViewController = selectedConversationViewController else { return }
